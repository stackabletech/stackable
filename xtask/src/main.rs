use clap::{CommandFactory, Parser};
use clap_complete::{generate, Shell};
use clap_mangen::Man;
use snafu::{ensure, ResultExt, Snafu};
use stackablectl::cli::Cli;
use stackabled::api_doc::openapi;

use std::{
    fs,
    io::Write,
    process::{Command, Stdio},
};

#[derive(clap::Parser)]
#[allow(clippy::enum_variant_names)]
enum XtaskCommand {
    GenMan,
    GenComp,
    GenOpenapi,
}

#[derive(Debug, Snafu)]
enum TaskError {
    #[snafu(display("io error"))]
    Io { source: std::io::Error },

    #[snafu(display("error serializing openapi"))]
    SerializeOpenApi { source: serde_json::Error },

    #[snafu(display("error running importing openapi schema importer"))]
    ImportOpenapiSchemaRun { source: std::io::Error },

    #[snafu(display("openapi schema importer failed with error code {error_code:?}"))]
    ImportOpenapiSchema { error_code: Option<i32> },

    #[snafu(display("error writing openapi schema into importer"))]
    WriteOpenapiSchema { source: std::io::Error },
}

#[snafu::report]
fn main() -> Result<(), TaskError> {
    match XtaskCommand::parse() {
        XtaskCommand::GenMan => {
            let cmd = Cli::command();

            fs::create_dir_all("extra/man").context(IoSnafu)?;
            let mut f = fs::File::create("extra/man/stackablectl.1").context(IoSnafu)?;

            let man = Man::new(cmd);
            man.render(&mut f).context(IoSnafu)?
        }
        XtaskCommand::GenComp => {
            let mut cmd = Cli::command();
            let name = cmd.get_name().to_string();

            fs::create_dir_all("extra/completions").context(IoSnafu)?;

            // Bash completions
            let mut f = fs::File::create("extra/completions/stackablectl.bash").context(IoSnafu)?;
            generate(Shell::Bash, &mut cmd, name.clone(), &mut f);

            // Fish completions
            let mut f = fs::File::create("extra/completions/stackablectl.fish").context(IoSnafu)?;
            generate(Shell::Fish, &mut cmd, name.clone(), &mut f);

            // ZSH completions
            let mut f = fs::File::create("extra/completions/_stackablectl").context(IoSnafu)?;
            generate(Shell::Zsh, &mut cmd, name, &mut f);
        }
        XtaskCommand::GenOpenapi => {
<<<<<<< HEAD
            let openapi_json = openapi().to_json().context(SerializeOpenApiSnafu)?;
            let mut codegen = Command::new("pnpm")
                .args(["--filter", "web-ui", "run", "openapi-codegen"])
=======
            let openapi_json = ApiDoc::openapi().to_json().context(SerializeOpenApiSnafu)?;
            let mut codegen = Command::new("yarn")
                .args(["--cwd", "web", "run", "openapi-codegen"])
>>>>>>> 12c957b7
                .stdin(Stdio::piped())
                .spawn()
                .context(ImportOpenapiSchemaRunSnafu)?;
            codegen
                .stdin
                .take()
                .expect("child stdin must be available")
                .write_all(openapi_json.as_bytes())
                .context(WriteOpenapiSchemaSnafu)?;
            let status = codegen.wait().context(ImportOpenapiSchemaRunSnafu)?;
            ensure!(
                status.success(),
                ImportOpenapiSchemaSnafu {
                    error_code: status.code()
                }
            );
        }
    }

    Ok(())
}<|MERGE_RESOLUTION|>--- conflicted
+++ resolved
@@ -68,15 +68,9 @@
             generate(Shell::Zsh, &mut cmd, name, &mut f);
         }
         XtaskCommand::GenOpenapi => {
-<<<<<<< HEAD
             let openapi_json = openapi().to_json().context(SerializeOpenApiSnafu)?;
-            let mut codegen = Command::new("pnpm")
-                .args(["--filter", "web-ui", "run", "openapi-codegen"])
-=======
-            let openapi_json = ApiDoc::openapi().to_json().context(SerializeOpenApiSnafu)?;
             let mut codegen = Command::new("yarn")
                 .args(["--cwd", "web", "run", "openapi-codegen"])
->>>>>>> 12c957b7
                 .stdin(Stdio::piped())
                 .spawn()
                 .context(ImportOpenapiSchemaRunSnafu)?;
