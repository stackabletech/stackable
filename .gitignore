--- conflicted
+++ resolved
@@ -4,10 +4,6 @@
 # Frontend
 /node_modules
 htpasswd
-<<<<<<< HEAD
-/result
-.yarn
-=======
 .yarn
 
 # Nix
@@ -20,6 +16,5 @@
 /stacks
 /result
 .env
->>>>>>> 645a1152
 .pnp
 .pnp.*