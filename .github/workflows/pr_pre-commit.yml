--- conflicted
+++ resolved
@@ -18,18 +18,8 @@
           fetch-depth: 0
       - uses: cachix/install-nix-action@08dcb3a5e62fa31e2da3d490afc4176ef55ecd72 #v30
         with:
-<<<<<<< HEAD
-          python-version: '3.12'
-      - uses: actions/setup-node@60edb5dd545a775178f52524783378180af0d1f8 # v4.0.2
-        with:
-          node-version: 18
-          cache: yarn
-      - run: yarn install --frozen-lockfile
-      - uses: dtolnay/rust-toolchain@master
-=======
           github_access_token: ${{ secrets.GITHUB_TOKEN }}
       - uses: stackabletech/actions/run-pre-commit@9bd13255f286e4b7a654617268abe1b2f37c3e0a # v0.3.0
->>>>>>> 885b3472
         with:
           rust: ${{ env.RUST_TOOLCHAIN_VERSION }}
           hadolint: ${{ env.HADOLINT_VERSION }}