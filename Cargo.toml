--- conflicted
+++ resolved
@@ -46,11 +46,7 @@
 uuid = { version = "1.4.0", features = ["v4"] }
 which = "4.4"
 
-<<<<<<< HEAD
 # [patch."https://github.com/stackabletech/operator-rs.git"]
-# stackable-operator = { git = "https://github.com/stackabletech//operator-rs.git", branch = "main" }
-=======
-[patch."https://github.com/stackabletech/operator-rs.git"]
 # stackable-operator = { git = "https://github.com/stackabletech//operator-rs.git", branch = "main" }
 
 [profile.release.package.stackablectl]
@@ -60,5 +56,4 @@
 # lto = true
 codegen-units = 1
 # Cannot use because of https://github.com/rust-lang/cargo/issues/8264#issuecomment-751931213
-# panic = "abort"
->>>>>>> 695d8603
+# panic = "abort"