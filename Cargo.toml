[workspace]
members = [
  "rust/*",
  "web",
  "."
]

[workspace.package]
version = "0.0.0-dev"

<<<<<<< HEAD
[package]
name = "stackable"
version.workspace = true
edition = "2021"
publish = false

[features]
full = ["openapi"]
openapi = ["dep:utoipa"]

[dependencies]
tokio = { workspace = true, features = ["process"] }
utoipa = { workspace = true, optional = true }
stackable-operator = { workspace = true }
k8s-openapi = { workspace = true }
serde_json = { workspace = true }
serde_yaml = { workspace = true }
indexmap = { workspace = true }
reqwest = { workspace = true }
tracing = { workspace = true }
bcrypt = { workspace = true }
snafu = { workspace = true }
which = { workspace = true }
serde = { workspace = true }
tera = { workspace = true }
kube = { workspace = true }
rand = { workspace = true }
sha2 = { workspace = true }
url = { workspace = true }

[build-dependencies]
gobuild = "0.1.0-alpha.1"

=======
>>>>>>> 3c1b65ad
[workspace.dependencies]
stackable-operator = { git = "https://github.com/stackabletech/operator-rs.git", tag = "0.42.2" }
kube = { version = "0.82.2", default-features = false, features = ["client", "openssl-tls"] }
k8s-openapi = { version = "0.18.0", default-features = false, features = ["v1_26"] }
tokio = { version = "1.27.0", features = ["rt-multi-thread", "macros", "fs"] }
reqwest = { version = "0.11.16", features = ["native-tls"] }
serde = { version = "1.0.160", features = ["derive"] }
indexmap = { version = "1.9.3", features = ["serde"] }
clap = { version = "4.2.1", features = ["derive"] }
tracing-subscriber = "0.3.17"
utoipa-swagger-ui = "3.1.3"
clap_complete = "4.2.0"
phf_codegen = "0.11.1"
async-trait = "0.1.68"
lazy_static = "1.4.0"
serde_json = "1.0.96"
serde_yaml = "0.9.21"
dotenvy = "0.15.7"
tracing = "0.1.37"
semver = "1.0.17"
bcrypt = "0.14.0"
utoipa = "3.3.0"
axum = "0.6.18"
snafu = "0.7.4"
which = "4.4.0"
tera = "1.18.1"
sha2 = "0.10.7"
rand = "0.8.5"
phf = "0.11.1"
url = "2.3.1"
xdg = "2.4.1"<|MERGE_RESOLUTION|>--- conflicted
+++ resolved
@@ -1,53 +1,18 @@
 [workspace]
-members = [
-  "rust/*",
-  "web",
-  "."
-]
+members = ["rust/*", "web", "."]
 
 [workspace.package]
 version = "0.0.0-dev"
 
-<<<<<<< HEAD
-[package]
-name = "stackable"
-version.workspace = true
-edition = "2021"
-publish = false
-
-[features]
-full = ["openapi"]
-openapi = ["dep:utoipa"]
-
-[dependencies]
-tokio = { workspace = true, features = ["process"] }
-utoipa = { workspace = true, optional = true }
-stackable-operator = { workspace = true }
-k8s-openapi = { workspace = true }
-serde_json = { workspace = true }
-serde_yaml = { workspace = true }
-indexmap = { workspace = true }
-reqwest = { workspace = true }
-tracing = { workspace = true }
-bcrypt = { workspace = true }
-snafu = { workspace = true }
-which = { workspace = true }
-serde = { workspace = true }
-tera = { workspace = true }
-kube = { workspace = true }
-rand = { workspace = true }
-sha2 = { workspace = true }
-url = { workspace = true }
-
-[build-dependencies]
-gobuild = "0.1.0-alpha.1"
-
-=======
->>>>>>> 3c1b65ad
 [workspace.dependencies]
 stackable-operator = { git = "https://github.com/stackabletech/operator-rs.git", tag = "0.42.2" }
-kube = { version = "0.82.2", default-features = false, features = ["client", "openssl-tls"] }
-k8s-openapi = { version = "0.18.0", default-features = false, features = ["v1_26"] }
+kube = { version = "0.82.2", default-features = false, features = [
+  "client",
+  "openssl-tls",
+] }
+k8s-openapi = { version = "0.18.0", default-features = false, features = [
+  "v1_26",
+] }
 tokio = { version = "1.27.0", features = ["rt-multi-thread", "macros", "fs"] }
 reqwest = { version = "0.11.16", features = ["native-tls"] }
 serde = { version = "1.0.160", features = ["derive"] }
