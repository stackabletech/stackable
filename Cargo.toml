--- conflicted
+++ resolved
@@ -33,13 +33,9 @@
 phf = "0.11"
 phf_codegen = "0.11"
 rand = "0.8"
-<<<<<<< HEAD
 regex = "1.9"
 # We use the feature "rustls-tls-native-roots" instead of "rustls-tls" to avoid pulling in "webpki-roots" and hence MPL-2.0: https://github.com/rustls/webpki-roots/blob/main/LICENSE
 reqwest = { version = "0.11.16", default-features = false, features = ["rustls-tls-native-roots"] }
-=======
-reqwest = { version = "0.11.16", default-features = false, features = ["rustls-tls"] }
->>>>>>> 95982771
 semver = "1.0"
 serde = { version = "1.0", features = ["derive"] }
 serde_json = "1.0"
