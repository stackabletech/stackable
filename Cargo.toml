[workspace]
members = ["rust/*", "web", "."]
resolver = "2"

[workspace.package]
# Currently we version stackablectl separately from the other tools in this repo,
# as we want to already ship a binary to enable easy testing.
# We need to decide on a versioning strategy (e.g. version stackable-cokpit
# using semver or use SDP releases) in the future. Once we have the decision
# we can consolidate the stackablectl version.
version = "0.0.0-dev"
authors = ["Stackable GmbH <info@stackable.tech>"]
license = "OSL-3.0"
edition = "2021"
repository = "https://github.com/stackabletech/stackable-cockpit/"

[workspace.dependencies]
async-trait = "0.1"
axum = { version = "0.6", features = ["http2", "headers"] }
bcrypt = "0.15"
bindgen = "0.68.1"
cc = "1.0.83"
clap = { version = "4.2.1", features = ["derive", "env"] }
clap_complete = "4.2"
comfy-table = { version = "7.0", features = ["custom_styling"] }
directories = "5.0"
dotenvy = "0.15"
futures = "0.3"
indexmap = { version = "2.0", features = ["serde"] }
<<<<<<< HEAD
k8s-openapi = { version = "0.20", default-features = false, features = ["v1_28"] }
kube = { version = "0.87", default-features = false, features = ["client", "rustls-tls", "ws"] }
=======
k8s-openapi = { version = "0.20", default-features = false, features = [
  "v1_28",
] }
kube = { version = "0.87", default-features = false, features = [
  "client",
  "rustls-tls",
] }
>>>>>>> 1e592862
lazy_static = "1.4"
libc = "0.2.153"
once_cell = "1.18"
phf = "0.11"
phf_codegen = "0.11"
rand = "0.8"
regex = "1.9"
reqwest = { version = "0.11", default-features = false, features = [
  "rustls-tls",
] }
rstest = "0.18"
semver = { version = "1.0", features = ["serde"] }
serde = { version = "1.0", features = ["derive"] }
serde_json = "1.0"
serde_yaml = "0.9"
sha2 = "0.10"
<<<<<<< HEAD
snafu = { version = "0.7", features = ["futures"] }
stackable-operator = { git = "https://github.com/stackabletech/operator-rs.git", tag = "0.61.0" }
tera = "1.18"
termion = "3.0.0"
tokio = { version = "1.29.0", features = ["rt-multi-thread", "macros", "fs", "process", "io-std"] }
=======
snafu = "0.7"
stackable-operator = { git = "https://github.com/stackabletech/operator-rs.git", tag = "0.64.0" }
tera = "1.18"
tokio = { version = "1.29.0", features = [
  "rt-multi-thread",
  "macros",
  "fs",
  "process",
] }
>>>>>>> 1e592862
tower-http = "0.4"
tracing = "0.1"
tracing-subscriber = "0.3"
url = "2.3"
utoipa = { version = "3.3", features = ["indexmap"] }
utoipa-swagger-ui = { version = "3.1", features = ["axum"] }
uuid = { version = "1.4.0", features = ["v4"] }
which = "4.4"

# [patch."https://github.com/stackabletech/operator-rs.git"]
# stackable-operator = { git = "https://github.com/stackabletech//operator-rs.git", branch = "main" }

[profile.release.package.stackablectl]
# opt-level = "z" # We don't use that as the binary saving is not *that* big (think of 1MB) and it's not worth it risiking performance for this
strip = true
# Cannot use because of https://github.com/rust-lang/cargo/issues/8264#issuecomment-751931213
# lto = true
codegen-units = 1
# Cannot use because of https://github.com/rust-lang/cargo/issues/8264#issuecomment-751931213
# panic = "abort"<|MERGE_RESOLUTION|>--- conflicted
+++ resolved
@@ -27,18 +27,14 @@
 dotenvy = "0.15"
 futures = "0.3"
 indexmap = { version = "2.0", features = ["serde"] }
-<<<<<<< HEAD
-k8s-openapi = { version = "0.20", default-features = false, features = ["v1_28"] }
-kube = { version = "0.87", default-features = false, features = ["client", "rustls-tls", "ws"] }
-=======
 k8s-openapi = { version = "0.20", default-features = false, features = [
   "v1_28",
 ] }
 kube = { version = "0.87", default-features = false, features = [
   "client",
   "rustls-tls",
+  "ws",
 ] }
->>>>>>> 1e592862
 lazy_static = "1.4"
 libc = "0.2.153"
 once_cell = "1.18"
@@ -55,23 +51,17 @@
 serde_json = "1.0"
 serde_yaml = "0.9"
 sha2 = "0.10"
-<<<<<<< HEAD
 snafu = { version = "0.7", features = ["futures"] }
-stackable-operator = { git = "https://github.com/stackabletech/operator-rs.git", tag = "0.61.0" }
+stackable-operator = { git = "https://github.com/stackabletech/operator-rs.git", tag = "0.64.0" }
 tera = "1.18"
 termion = "3.0.0"
-tokio = { version = "1.29.0", features = ["rt-multi-thread", "macros", "fs", "process", "io-std"] }
-=======
-snafu = "0.7"
-stackable-operator = { git = "https://github.com/stackabletech/operator-rs.git", tag = "0.64.0" }
-tera = "1.18"
 tokio = { version = "1.29.0", features = [
   "rt-multi-thread",
   "macros",
   "fs",
   "process",
+  "io-std",
 ] }
->>>>>>> 1e592862
 tower-http = "0.4"
 tracing = "0.1"
 tracing-subscriber = "0.3"
