--- conflicted
+++ resolved
@@ -91,7 +91,7 @@
     {
         Some(obj) => obj,
         None => {
-            warn!(
+            info!(
                 "Failed to retrieve credentials because the gvk {product_gvk:?} cannot be resolved"
             );
             return Ok(None);
@@ -120,13 +120,8 @@
         let objects = match kube_client.list_objects(&product_gvk, namespace).await? {
             Some(obj) => obj,
             None => {
-<<<<<<< HEAD
-                warn!(
-                    "Failed to list stacklets because the gvk {product_gvk:?} cannot be resolved"
-=======
                 info!(
                     "Failed to list services because the gvk {product_gvk:?} can not be resolved"
->>>>>>> 68425983
                 );
                 continue;
             }
