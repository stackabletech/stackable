--- conflicted
+++ resolved
@@ -361,11 +361,7 @@
         return Err(HelmError::ListReleasesError { error: err });
     }
 
-<<<<<<< HEAD
-    serde_json::from_str(result).context(DeserializeJsonSnafu)
-=======
-    serde_json::from_str(&result).context(JsonSnafu)
->>>>>>> 03b461a5
+    serde_json::from_str(&result).context(DeserializeJsonSnafu)
 }
 
 /// Returns a single Helm release by `release_name`.
@@ -418,23 +414,5 @@
         .await
         .context(RequestSnafu)?;
 
-<<<<<<< HEAD
     serde_yaml::from_str(&index_file_content).context(DeserializeYamlSnafu)
-}
-
-/// Helper function to convert raw C string pointers to &str.
-unsafe fn ptr_to_str<'a>(ptr: *const i8) -> Result<&'a str, Utf8Error> {
-    CStr::from_ptr(ptr).to_str()
-}
-
-/// Checks if the result string is an error, and if so, returns the error message as a string.
-fn to_helm_error(result: &str) -> Option<String> {
-    if !result.is_empty() && result.starts_with(HELM_ERROR_PREFIX) {
-        return Some(result.replace(HELM_ERROR_PREFIX, ""));
-    }
-
-    None
-=======
-    serde_yaml::from_str(&index_file_content).context(YamlSnafu)
->>>>>>> 03b461a5
 }