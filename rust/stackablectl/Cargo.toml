[package]
name = "stackablectl"
<<<<<<< HEAD
description = "Command line tool to interact with a Stackable Data Platform"
=======
description = "Command line tool to interact with the Stackable Data Platform"
>>>>>>> d7ae7341
version.workspace = true
authors.workspace = true
license.workspace = true
edition.workspace = true
repository.workspace = true
publish = false

[dependencies]
stackable-cockpit = { path = "../stackable-cockpit", features = ["openapi"] }

clap_complete.workspace = true
clap.workspace = true
comfy-table.workspace = true
dotenvy.workspace = true
indexmap.workspace = true
lazy_static.workspace = true
nu-ansi-term.workspace = true
reqwest.workspace = true
semver.workspace = true
serde_json.workspace = true
serde_yaml.workspace = true
serde.workspace = true
snafu.workspace = true
tokio.workspace = true
tracing-subscriber.workspace = true
tracing.workspace = true
xdg.workspace = true<|MERGE_RESOLUTION|>--- conflicted
+++ resolved
@@ -1,10 +1,6 @@
 [package]
 name = "stackablectl"
-<<<<<<< HEAD
-description = "Command line tool to interact with a Stackable Data Platform"
-=======
 description = "Command line tool to interact with the Stackable Data Platform"
->>>>>>> d7ae7341
 version.workspace = true
 authors.workspace = true
 license.workspace = true
