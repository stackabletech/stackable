use std::env;

use clap::{Parser, Subcommand, ValueEnum};
use directories::ProjectDirs;
use snafu::{ResultExt, Snafu};
use tracing::{debug, instrument, Level};

use stackable_cockpit::{
    constants::{HELM_REPO_NAME_DEV, HELM_REPO_NAME_STABLE, HELM_REPO_NAME_TEST},
    helm,
<<<<<<< HEAD
    platform::{demo::List, operator::ChartSourceType},
=======
>>>>>>> e3ed80ec
    utils::path::{
        IntoPathOrUrl, IntoPathsOrUrls, ParsePathsOrUrls, PathOrUrl, PathOrUrlParseError,
    },
    xfer::cache::Settings,
};

use crate::{
    args::{CommonFileArgs, CommonRepoArgs},
    cmds::{cache, completions, debug, demo, operator, release, stack, stacklet},
    constants::{
        DEMOS_REPOSITORY_DEMOS_SUBPATH, DEMOS_REPOSITORY_STACKS_SUBPATH, DEMOS_REPOSITORY_URL_BASE,
        ENV_KEY_DEMO_FILES, ENV_KEY_RELEASE_FILES, ENV_KEY_STACK_FILES, REMOTE_RELEASE_FILE,
        USER_DIR_APPLICATION_NAME, USER_DIR_ORGANIZATION_NAME, USER_DIR_QUALIFIER,
    },
    output::{ErrorContext, Output, ResultContext},
};

#[derive(Debug, Snafu)]
pub enum Error {
    #[snafu(display("failed to execute operator (sub)command"))]
    Operator { source: operator::CmdError },

    #[snafu(display("failed to execute release (sub)command"))]
    Release { source: release::CmdError },

    #[snafu(display("failed to execute stack (sub)command"))]
    Stack { source: stack::CmdError },

    #[snafu(display("failed to execute stacklet (sub)command"))]
    Stacklet { source: stacklet::CmdError },

    #[snafu(display("demo command error"))]
    Demo { source: demo::CmdError },

    #[snafu(display("completions command error"))]
    Completions { source: completions::CmdError },

    #[snafu(display("cache command error"))]
    Cache { source: cache::CmdError },

    #[snafu(display("debug command error"))]
    Debug { source: debug::CmdError },

    #[snafu(display("helm error"))]
    Helm { source: helm::Error },
}

#[derive(Debug, Parser)]
#[command(author, version, about, propagate_version = true)]
pub struct Cli {
    /// Log level this application uses
    #[arg(short, long, global = true)]
    pub log_level: Option<Level>,

    /// Do not cache the remote (default) demo, stack and release files
    #[arg(
        long,
        global = true,
        long_help = "Do not cache the remote (default) demo, stack and release files

Cached files are saved at '$XDG_CACHE_HOME/stackablectl', which is usually
'$HOME/.cache/stackablectl' when not explicitly set."
    )]
    pub no_cache: bool,

    #[command(flatten)]
    pub files: CommonFileArgs,

    #[command(flatten)]
    pub repos: CommonRepoArgs,

    #[command(subcommand)]
    pub subcommand: Commands,
}

impl Cli {
    /// Returns a list of demo files, consisting of entries which are either a path or URL. The list of files combines
    /// the default demo file URL constructed from [`DEMOS_REPOSITORY_URL_BASE`] and the provided branch, files provided
    /// by the ENV variable [`ENV_KEY_DEMO_FILES`], and lastly, files provided by the CLI argument `--demo-file`.
    pub fn get_demo_files(&self, branch: &str) -> Result<Vec<PathOrUrl>, PathOrUrlParseError> {
        let branch_url = format!(
            "{base}/{branch}/{demos}",
            base = DEMOS_REPOSITORY_URL_BASE,
            demos = DEMOS_REPOSITORY_DEMOS_SUBPATH
        );

        let mut files = get_files(&branch_url, ENV_KEY_DEMO_FILES)?;

        let arg_files = self.files.demo_files.clone().into_paths_or_urls()?;
        files.extend(arg_files);

        Ok(files)
    }

    /// Returns a list of stack files, consisting of entries which are either a path or URL. The list of files combines
    /// the default stack file URL constructed from [`DEMOS_REPOSITORY_URL_BASE`] and the provided branch, files provided
    /// by the ENV variable [`ENV_KEY_STACK_FILES`], and lastly, files provided by the CLI argument `--stack-file`.
    pub fn get_stack_files(&self, branch: &str) -> Result<Vec<PathOrUrl>, PathOrUrlParseError> {
        let branch_url = format!(
            "{base}/{branch}/{stacks}",
            base = DEMOS_REPOSITORY_URL_BASE,
            stacks = DEMOS_REPOSITORY_STACKS_SUBPATH
        );

        let mut files = get_files(&branch_url, ENV_KEY_STACK_FILES)?;

        let arg_files = self.files.stack_files.clone().into_paths_or_urls()?;
        files.extend(arg_files);

        Ok(files)
    }

    /// Returns a list of release files, consisting of entries which are either a path or URL. The list of files
    /// combines the default demo file URL, [`REMOTE_RELEASE_FILE`], files provided by the ENV variable
    /// [`ENV_KEY_RELEASE_FILES`], and lastly, files provided by the CLI argument `--release-file`.
    pub fn get_release_files(&self) -> Result<Vec<PathOrUrl>, PathOrUrlParseError> {
        let mut files = get_files(REMOTE_RELEASE_FILE, ENV_KEY_RELEASE_FILES)?;

        let arg_files = self.files.release_files.clone().into_paths_or_urls()?;
        files.extend(arg_files);

        Ok(files)
    }

    /// Adds the default (or custom) Helm repository URLs. Internally this calls the Helm SDK written in Go through the
    /// `go-helm-wrapper`.
    #[instrument]
    pub fn add_helm_repos(&self) -> Result<(), helm::Error> {
        debug!("Add Helm repos");

        // Stable repository
        helm::add_repo(HELM_REPO_NAME_STABLE, &self.repos.helm_repo_stable)?;

        // Test repository
        helm::add_repo(HELM_REPO_NAME_TEST, &self.repos.helm_repo_test)?;

        // Dev repository
        helm::add_repo(HELM_REPO_NAME_DEV, &self.repos.helm_repo_dev)?;

        Ok(())
    }

    #[instrument]
    pub fn cache_settings(&self) -> Result<Settings, CacheSettingsError> {
        if self.no_cache {
            Ok(Settings::disabled())
        } else {
            let project_dir = ProjectDirs::from(
                USER_DIR_QUALIFIER,
                USER_DIR_ORGANIZATION_NAME,
                USER_DIR_APPLICATION_NAME,
            )
            .ok_or(CacheSettingsError::UserDir)?;

            Ok(Settings::disk(project_dir.cache_dir()))
        }
    }

    #[instrument]
    pub async fn run(&self) -> Result<String, Error> {
        // FIXME (Techassi): There might be a better way to handle this with
        // the match later in this function.

        // Add Helm repos only when required
        match &self.subcommand {
            Commands::Completions(_) => (),
            Commands::Cache(_) => (),
            _ => self.add_helm_repos().context(HelmSnafu)?,
        }

        let cache = self
            .cache_settings()
            .unwrap()
            .try_into_cache()
            .await
            .unwrap();

        // TODO (Techassi): Do we still want to auto purge when running cache commands?
        cache.auto_purge().await.unwrap();

        match &self.subcommand {
            Commands::Operator(args) => args.run(self).await.context(OperatorSnafu),
            Commands::Release(args) => args.run(self, cache).await.context(ReleaseSnafu),
            Commands::Stack(args) => args.run(self, cache).await.context(StackSnafu),
            Commands::Stacklet(args) => args.run(self).await.context(StackletSnafu),
            Commands::Demo(args) => args.run(self, cache).await.context(DemoSnafu),
            Commands::Completions(args) => args.run().context(CompletionsSnafu),
            Commands::Cache(args) => args.run(self, cache).await.context(CacheSnafu),
            Commands::ExperimentalDebug(args) => args.run(self).await.context(DebugSnafu),
        }
    }

    // Output utility functions
    pub fn result(&self) -> Output<ResultContext> {
        Output::new(ResultContext::default(), true).expect("Failed to create output renderer")
    }

    pub fn error(&self) -> Output<ErrorContext> {
        Output::new(ErrorContext::default(), true).expect("Failed to create output renderer")
    }
}

#[derive(Debug, Subcommand)]
pub enum Commands {
    /// Interact with single operator instead of the full platform
    #[command(alias("op"))]
    Operator(operator::OperatorArgs),

    /// Interact with all operators of the platform which are released together
    #[command(alias("re"))]
    Release(release::ReleaseArgs),

    /// Interact with stacks, which are ready-to-use product combinations
    #[command(alias("st"))]
    Stack(stack::StackArgs),

    /// Interact with deployed stacklets, which are bundles of resources and
    /// containers required to run the product.
    #[command(aliases(["stl", "sl"]))]
    #[command(
        long_about = "Interact with deployed stacklets, which are bundles of resources and containers
required to run the product.

Each stacklet consists of init containers, app containers, sidecar containers
and additional Kubernetes resources like StatefulSets, ConfigMaps, Services and
CRDs."
    )]
    Stacklet(stacklet::StackletArgs),

    /// Interact with demos, which are end-to-end usage demonstrations of the Stackable data platform
    Demo(demo::DemoArgs),

    /// Generate shell completions for this tool
    #[command(alias("comp"))]
    Completions(completions::CompletionsArgs),

    /// Interact with locally cached files
    Cache(cache::CacheArgs),

    /// EXPERIMENTAL: Launch a debug container for a Pod
    #[command(long_about = "EXPERIMENTAL: Launch a debug container for a Pod.

This container will have access to the same data volumes as the primary container.")]
    ExperimentalDebug(debug::DebugArgs),
}

#[derive(Clone, Debug, Default, ValueEnum)]
pub enum OutputType {
    /// Print output formatted as plain text
    Plain,

    /// Print output formatted as a table
    #[default]
    Table,

    /// Print output formatted as JSON
    Json,

    /// Print output formatted as YAML
    Yaml,
}

#[derive(Debug, Snafu)]
#[snafu(module)]
pub enum CacheSettingsError {
    #[snafu(display("unable to resolve user directories"))]
    UserDir,
}

/// Returns a list of paths or urls based on the default (remote) file and
/// files provided via the env variable.
fn get_files(default_file: &str, env_key: &str) -> Result<Vec<PathOrUrl>, PathOrUrlParseError> {
    let mut files: Vec<PathOrUrl> = vec![default_file.into_path_or_url()?];

    let env_files = match env::var(env_key) {
        Ok(env_files) => env_files.parse_paths_or_urls()?,
        Err(_) => vec![],
    };
    files.extend(env_files);

    Ok(files)
}

#[derive(Clone, Debug, Default, ValueEnum)]
pub enum ChartSourceTypeArg {
    /// OCI registry
    #[default]
    OCI,

    /// Nexus repositories: resolution (dev, test, stable) is based on the version and thus may be operator-specific
    Repo,

    /// Archive
    Tgz,
}

impl From<ChartSourceTypeArg> for ChartSourceType {
    fn from(cli_enum: ChartSourceTypeArg) -> Self {
        match cli_enum {
            ChartSourceTypeArg::OCI => ChartSourceType::OCI,
            ChartSourceTypeArg::Repo => ChartSourceType::Repo,
            ChartSourceTypeArg::Tgz => ChartSourceType::Tgz,
        }
    }
}<|MERGE_RESOLUTION|>--- conflicted
+++ resolved
@@ -8,10 +8,7 @@
 use stackable_cockpit::{
     constants::{HELM_REPO_NAME_DEV, HELM_REPO_NAME_STABLE, HELM_REPO_NAME_TEST},
     helm,
-<<<<<<< HEAD
-    platform::{demo::List, operator::ChartSourceType},
-=======
->>>>>>> e3ed80ec
+    platform::operator::ChartSourceType,
     utils::path::{
         IntoPathOrUrl, IntoPathsOrUrls, ParsePathsOrUrls, PathOrUrl, PathOrUrlParseError,
     },
