--- conflicted
+++ resolved
@@ -6,12 +6,9 @@
 
 ### Added
 
-<<<<<<< HEAD
 - Added experimental `debug` command ([#204]).
-=======
 - Support listing endpoints of Listeners in `stackablectl stacklet list` command.
   Currently only HDFS is using listener-op, so we can only test that so far ([#213]).
->>>>>>> 1e592862
 
 ### Changed
 
@@ -23,11 +20,8 @@
 
 [#181]: https://github.com/stackabletech/stackable-cockpit/pull/181
 [#202]: https://github.com/stackabletech/stackable-cockpit/pull/202
-<<<<<<< HEAD
 [#204]: https://github.com/stackabletech/stackable-cockpit/pull/204
-=======
 [#213]: https://github.com/stackabletech/stackable-cockpit/pull/213
->>>>>>> 1e592862
 
 ## [23.11.3] - 2024-01-03
 
