--- conflicted
+++ resolved
@@ -6,20 +6,18 @@
 
 ### Added
 
-<<<<<<< HEAD
+- Add shell completions for Nushell and Elvish ([#337]).
 - SOCKS5 and HTTP proxy support ([#328]).
-=======
-- Add shell completions for Nushell and Elvish ([#337]).
 
 ### Fixed
 
 - Sort operator versions by semver version instead of alphabetically ([#336]).
 
+[#328]: https://github.com/stackabletech/stackable-cockpit/pull/328
 [#336]: https://github.com/stackabletech/stackable-cockpit/pull/336
 [#337]: https://github.com/stackabletech/stackable-cockpit/pull/337
 
 ## [24.11.0] - 2024-11-18
->>>>>>> 0f62acd4
 
 ### Changed
 
@@ -28,7 +26,6 @@
 - Bump Rust toolchain version to 1.80.1 ([#318]).
 
 [#318]: https://github.com/stackabletech/stackable-cockpit/pull/318
-[#328]: https://github.com/stackabletech/stackable-cockpit/pull/328
 [CVE-2024-45311]: https://github.com/advisories/GHSA-vr26-jcq5-fjj8
 
 ## [24.7.1] - 2024-08-15
