--- conflicted
+++ resolved
@@ -4,19 +4,16 @@
 
 ## [Unreleased]
 
-<<<<<<< HEAD
+### Added
+
+- Add shell completions for Nushell and Elvish ([#337]).
+
 ### Fixed
 
 - Sort operator versions by semver version instead of alphabetically ([#336]).
 
 [#336]: https://github.com/stackabletech/stackable-cockpit/pull/336
-=======
-### Added
-
-- Add shell completions for Nushell and Elvish ([#337]).
-
 [#337]: https://github.com/stackabletech/stackable-cockpit/pull/337
->>>>>>> a60b677d
 
 ## [24.11.0] - 2024-11-18
 
