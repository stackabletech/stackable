pub mod check;
pub mod params;
pub mod path;
pub mod read;
<<<<<<< HEAD
=======
pub mod string;
>>>>>>> 28bca750
pub mod templating;

/// Returns the name of the operator used in the Helm repository.
pub fn operator_chart_name(name: &str) -> String {
    format!("{}-operator", name)
}<|MERGE_RESOLUTION|>--- conflicted
+++ resolved
@@ -2,10 +2,7 @@
 pub mod params;
 pub mod path;
 pub mod read;
-<<<<<<< HEAD
-=======
 pub mod string;
->>>>>>> 28bca750
 pub mod templating;
 
 /// Returns the name of the operator used in the Helm repository.
