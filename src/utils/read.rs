--- conflicted
+++ resolved
@@ -105,22 +105,6 @@
     pub max_age: Duration,
 }
 
-<<<<<<< HEAD
-impl CacheSettings {
-    pub fn new(base_path: PathBuf, max_age: Duration, use_cache: bool) -> Self {
-        Self {
-            base_path,
-            max_age,
-            use_cache,
-        }
-    }
-
-    pub fn new_from_path_and_enabled(base_path: PathBuf, use_cache: bool) -> Self {
-        Self {
-            max_age: Duration::from_secs(DEFAULT_CACHE_MAX_AGE_IN_SECS),
-            base_path,
-            use_cache,
-=======
 pub enum CacheBackend {
     Disk { base_path: PathBuf },
     Disabled,
@@ -144,7 +128,6 @@
         Self {
             max_age: DEFAULT_CACHE_MAX_AGE,
             backend,
->>>>>>> 2a3fb9c2
         }
     }
 }
