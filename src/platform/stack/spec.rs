--- conflicted
+++ resolved
@@ -152,11 +152,7 @@
         parameters: &HashMap<String, String>,
         namespace: &str,
     ) -> Result<(), StackError> {
-<<<<<<< HEAD
-        debug!("Installing manifests");
-=======
         debug!("Installing demo / stack manifests");
->>>>>>> 28bca750
 
         for manifest in manifests {
             match manifest {
@@ -180,11 +176,7 @@
 
                     // Serialize chart options to string
                     let values_yaml =
-<<<<<<< HEAD
-                        serde_yaml::to_string(&helm_chart.options).context(YamlSnafu {})?;
-=======
                         serde_yaml::to_string(&helm_chart.options).context(YamlSnafu)?;
->>>>>>> 28bca750
 
                     // Install the Helm chart using the Helm wrapper
                     helm::install_release_from_repo(
