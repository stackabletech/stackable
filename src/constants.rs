use std::time::Duration;

pub const REDACTED_PASSWORD: &str = "<redacted>";
pub const PASSWORD_LEN: usize = 32;

pub const DEFAULT_STACKABLE_NAMESPACE: &str = "stackable";
pub const DEFAULT_NAMESPACE: &str = "default";

pub const DEFAULT_LOCAL_CLUSTER_NAME: &str = "stackable-data-platform";

pub const DEFAULT_CACHE_MAX_AGE: Duration = Duration::from_secs(60 * 60); // One hour

pub const HELM_REPO_NAME_STABLE: &str = "stackable-stable";
pub const HELM_REPO_NAME_TEST: &str = "stackable-test";
pub const HELM_REPO_NAME_DEV: &str = "stackable-dev";
pub const HELM_REPO_INDEX_FILE: &str = "index.yaml";

pub const HELM_DEFAULT_CHART_VERSION: &str = ">0.0.0-0";
pub const HELM_ERROR_PREFIX: &str = "ERROR:";

<<<<<<< HEAD
pub const PASSWORD_LEN: usize = 30;
=======
pub const PRODUCT_NAMES: &[&str] = &[
    "airflow",
    "druid",
    "hbase",
    "hdfs",
    "hive",
    "kafka",
    "nifi",
    "opa",
    "spark-history-server",
    "superset",
    "trino",
    "zookeeper",
];
>>>>>>> 28bca750
<|MERGE_RESOLUTION|>--- conflicted
+++ resolved
@@ -18,9 +18,6 @@
 pub const HELM_DEFAULT_CHART_VERSION: &str = ">0.0.0-0";
 pub const HELM_ERROR_PREFIX: &str = "ERROR:";
 
-<<<<<<< HEAD
-pub const PASSWORD_LEN: usize = 30;
-=======
 pub const PRODUCT_NAMES: &[&str] = &[
     "airflow",
     "druid",
@@ -34,5 +31,4 @@
     "superset",
     "trino",
     "zookeeper",
-];
->>>>>>> 28bca750
+];