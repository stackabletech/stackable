--- conflicted
+++ resolved
@@ -40,17 +40,11 @@
     InvalidFileUrl,
 }
 
-<<<<<<< HEAD
-/// A [`List`] describes a list of specs. The list can contain any specs, for example demos, stacks or releases. The
-/// generic parameter `L` represents the initial type of the spec list, directly deserialized from YAML. This type has
-/// to implement [`SpecIter`], which returns a map of specs of type `S`.
-=======
 /// A [`List`] describes a list of specs. The list can contain any specs, for
 /// example demos, stacks or releases. The generic parameter `L` represents
 /// the initial type of the spec list, directly deserialized from YAML. This
 /// type has to implement [`SpecIter`], which returns a map of specs of type
 /// `S`.
->>>>>>> 1b63212b
 #[derive(Debug, Serialize)]
 pub struct List<L, S>
 where
