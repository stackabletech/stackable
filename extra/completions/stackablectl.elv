--- conflicted
+++ resolved
@@ -406,11 +406,8 @@
             cand -n 'Namespace where the products (e.g. stacks or demos) are deployed'
             cand --product-namespace 'Namespace where the products (e.g. stacks or demos) are deployed'
             cand --product-ns 'Namespace where the products (e.g. stacks or demos) are deployed'
-<<<<<<< HEAD
             cand --chart-source 'chart-source'
-=======
             cand --release 'Target a specific Stackable release'
->>>>>>> e3ed80ec
             cand -l 'Log level this application uses'
             cand --log-level 'Log level this application uses'
             cand -d 'Provide one or more additional (custom) demo file(s)'
@@ -599,11 +596,8 @@
             cand -n 'Namespace where the products (e.g. stacks or demos) are deployed'
             cand --product-namespace 'Namespace where the products (e.g. stacks or demos) are deployed'
             cand --product-ns 'Namespace where the products (e.g. stacks or demos) are deployed'
-<<<<<<< HEAD
             cand --chart-source 'chart-source'
-=======
             cand --release 'Target a specific Stackable release'
->>>>>>> e3ed80ec
             cand -l 'Log level this application uses'
             cand --log-level 'Log level this application uses'
             cand -d 'Provide one or more additional (custom) demo file(s)'
