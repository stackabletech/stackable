--- conflicted
+++ resolved
@@ -1021,28 +1021,23 @@
 ;;
 (clean)
 _arguments "${_arguments_options[@]}" \
-<<<<<<< HEAD
-'-l+[Log level this application uses]:LOG_LEVEL: ' \
-'--log-level=[Log level this application uses]:LOG_LEVEL: ' \
-'*-d+[Provide one or more additional (custom) demo file(s)]:DEMO_FILE:_files' \
-'*--demo-file=[Provide one or more additional (custom) demo file(s)]:DEMO_FILE:_files' \
-'*-s+[Provide one or more additional (custom) stack file(s)]:STACK_FILE:_files' \
-'*--stack-file=[Provide one or more additional (custom) stack file(s)]:STACK_FILE:_files' \
-'*-r+[Provide one or more additional (custom) release file(s)]:RELEASE_FILE:_files' \
-'*--release-file=[Provide one or more additional (custom) release file(s)]:RELEASE_FILE:_files' \
-'--helm-repo-stable=[Provide a custom Helm stable repository URL]:URL:_urls' \
-'--helm-repo-test=[Provide a custom Helm test repository URL]:URL:_urls' \
-'--helm-repo-dev=[Provide a custom Helm dev repository URL]:URL:_urls' \
-'--no-cache[Do not cache the remote (default) demo, stack and release files]' \
-'--offline[Do not request any remote files via the network]' \
-'-h[Print help (see more with '\''--help'\'')]' \
-'--help[Print help (see more with '\''--help'\'')]' \
-=======
+'-l+[Log level this application uses]:LOG_LEVEL: ' \
+'--log-level=[Log level this application uses]:LOG_LEVEL: ' \
+'*-d+[Provide one or more additional (custom) demo file(s)]:DEMO_FILE:_files' \
+'*--demo-file=[Provide one or more additional (custom) demo file(s)]:DEMO_FILE:_files' \
+'*-s+[Provide one or more additional (custom) stack file(s)]:STACK_FILE:_files' \
+'*--stack-file=[Provide one or more additional (custom) stack file(s)]:STACK_FILE:_files' \
+'*-r+[Provide one or more additional (custom) release file(s)]:RELEASE_FILE:_files' \
+'*--release-file=[Provide one or more additional (custom) release file(s)]:RELEASE_FILE:_files' \
+'--helm-repo-stable=[Provide a custom Helm stable repository URL]:URL:_urls' \
+'--helm-repo-test=[Provide a custom Helm test repository URL]:URL:_urls' \
+'--helm-repo-dev=[Provide a custom Helm dev repository URL]:URL:_urls' \
 '--old[Only remove outdated files in the cache]' \
 '--outdated[Only remove outdated files in the cache]' \
-'-h[Print help]' \
-'--help[Print help]' \
->>>>>>> 1d7aee16
+'--no-cache[Do not cache the remote (default) demo, stack and release files]' \
+'--offline[Do not request any remote files via the network]' \
+'-h[Print help (see more with '\''--help'\'')]' \
+'--help[Print help (see more with '\''--help'\'')]' \
 '-V[Print version]' \
 '--version[Print version]' \
 && ret=0
