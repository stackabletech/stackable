--- conflicted
+++ resolved
@@ -550,13 +550,10 @@
 '-n+[Namespace where the products (e.g. stacks or demos) are deployed]:PRODUCT_NAMESPACE: ' \
 '--product-namespace=[Namespace where the products (e.g. stacks or demos) are deployed]:PRODUCT_NAMESPACE: ' \
 '--product-ns=[Namespace where the products (e.g. stacks or demos) are deployed]:PRODUCT_NAMESPACE: ' \
-<<<<<<< HEAD
 '--chart-source=[]:CHART_SOURCE:((oci\:"OCI registry"
 repo\:"Nexus repositories\: resolution (dev, test, stable) is based on the version and thus may be operator-specific"
 tgz\:"Archive"))' \
-=======
 '--release=[Target a specific Stackable release]:RELEASE: ' \
->>>>>>> e3ed80ec
 '-l+[Log level this application uses]:LOG_LEVEL: ' \
 '--log-level=[Log level this application uses]:LOG_LEVEL: ' \
 '*-d+[Provide one or more additional (custom) demo file(s)]:DEMO_FILE:_files' \
@@ -835,13 +832,10 @@
 '-n+[Namespace where the products (e.g. stacks or demos) are deployed]:PRODUCT_NAMESPACE: ' \
 '--product-namespace=[Namespace where the products (e.g. stacks or demos) are deployed]:PRODUCT_NAMESPACE: ' \
 '--product-ns=[Namespace where the products (e.g. stacks or demos) are deployed]:PRODUCT_NAMESPACE: ' \
-<<<<<<< HEAD
 '--chart-source=[]:CHART_SOURCE:((oci\:"OCI registry"
 repo\:"Nexus repositories\: resolution (dev, test, stable) is based on the version and thus may be operator-specific"
 tgz\:"Archive"))' \
-=======
 '--release=[Target a specific Stackable release]:RELEASE: ' \
->>>>>>> e3ed80ec
 '-l+[Log level this application uses]:LOG_LEVEL: ' \
 '--log-level=[Log level this application uses]:LOG_LEVEL: ' \
 '*-d+[Provide one or more additional (custom) demo file(s)]:DEMO_FILE:_files' \
