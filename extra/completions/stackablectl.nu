--- conflicted
+++ resolved
@@ -377,11 +377,8 @@
     --operator-ns: string     # Namespace where the operators are deployed
     --product-namespace(-n): string # Namespace where the products (e.g. stacks or demos) are deployed
     --product-ns: string      # Namespace where the products (e.g. stacks or demos) are deployed
-<<<<<<< HEAD
     --chart-source: string@"nu-complete stackablectl stack install chart_source"
-=======
     --release: string         # Target a specific Stackable release
->>>>>>> e3ed80ec
     --log-level(-l): string   # Log level this application uses
     --no-cache                # Do not cache the remote (default) demo, stack and release files
     --demo-file(-d): string   # Provide one or more additional (custom) demo file(s)
@@ -563,11 +560,8 @@
     --operator-ns: string     # Namespace where the operators are deployed
     --product-namespace(-n): string # Namespace where the products (e.g. stacks or demos) are deployed
     --product-ns: string      # Namespace where the products (e.g. stacks or demos) are deployed
-<<<<<<< HEAD
     --chart-source: string@"nu-complete stackablectl demo install chart_source"
-=======
     --release: string         # Target a specific Stackable release
->>>>>>> e3ed80ec
     --log-level(-l): string   # Log level this application uses
     --no-cache                # Do not cache the remote (default) demo, stack and release files
     --demo-file(-d): string   # Provide one or more additional (custom) demo file(s)
