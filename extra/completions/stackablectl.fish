# Print an optspec for argparse to handle cmd's options that are independent of any subcommand.
function __fish_stackablectl_global_optspecs
	string join \n l/log-level= no-cache d/demo-file= s/stack-file= r/release-file= helm-repo-stable= helm-repo-test= helm-repo-dev= h/help V/version
end

function __fish_stackablectl_needs_command
	# Figure out if the current invocation already has a command.
	set -l cmd (commandline -opc)
	set -e cmd[1]
	argparse -s (__fish_stackablectl_global_optspecs) -- $cmd 2>/dev/null
	or return
	if set -q argv[1]
		# Also print the command, so this can be used to figure out what it is.
		echo $argv[1]
		return 1
	end
	return 0
end

function __fish_stackablectl_using_subcommand
	set -l cmd (__fish_stackablectl_needs_command)
	test -z "$cmd"
	and return 1
	contains -- $cmd[1] $argv
end

complete -c stackablectl -n "__fish_stackablectl_needs_command" -s l -l log-level -d 'Log level this application uses' -r
complete -c stackablectl -n "__fish_stackablectl_needs_command" -s d -l demo-file -d 'Provide one or more additional (custom) demo file(s)' -r -F
complete -c stackablectl -n "__fish_stackablectl_needs_command" -s s -l stack-file -d 'Provide one or more additional (custom) stack file(s)' -r -F
complete -c stackablectl -n "__fish_stackablectl_needs_command" -s r -l release-file -d 'Provide one or more additional (custom) release file(s)' -r -F
complete -c stackablectl -n "__fish_stackablectl_needs_command" -l helm-repo-stable -d 'Provide a custom Helm stable repository URL' -r -f
complete -c stackablectl -n "__fish_stackablectl_needs_command" -l helm-repo-test -d 'Provide a custom Helm test repository URL' -r -f
complete -c stackablectl -n "__fish_stackablectl_needs_command" -l helm-repo-dev -d 'Provide a custom Helm dev repository URL' -r -f
complete -c stackablectl -n "__fish_stackablectl_needs_command" -l no-cache -d 'Do not cache the remote (default) demo, stack and release files'
complete -c stackablectl -n "__fish_stackablectl_needs_command" -s h -l help -d 'Print help (see more with \'--help\')'
complete -c stackablectl -n "__fish_stackablectl_needs_command" -s V -l version -d 'Print version'
complete -c stackablectl -n "__fish_stackablectl_needs_command" -f -a "operator" -d 'Interact with single operator instead of the full platform'
complete -c stackablectl -n "__fish_stackablectl_needs_command" -f -a "release" -d 'Interact with all operators of the platform which are released together'
complete -c stackablectl -n "__fish_stackablectl_needs_command" -f -a "stack" -d 'Interact with stacks, which are ready-to-use product combinations'
complete -c stackablectl -n "__fish_stackablectl_needs_command" -f -a "stacklet" -d 'Interact with deployed stacklets, which are bundles of resources and containers required to run the product'
complete -c stackablectl -n "__fish_stackablectl_needs_command" -f -a "demo" -d 'Interact with demos, which are end-to-end usage demonstrations of the Stackable data platform'
complete -c stackablectl -n "__fish_stackablectl_needs_command" -f -a "completions" -d 'Generate shell completions for this tool'
complete -c stackablectl -n "__fish_stackablectl_needs_command" -f -a "cache" -d 'Interact with locally cached files'
complete -c stackablectl -n "__fish_stackablectl_needs_command" -f -a "experimental-debug" -d 'EXPERIMENTAL: Launch a debug container for a Pod'
complete -c stackablectl -n "__fish_stackablectl_needs_command" -f -a "help" -d 'Print this message or the help of the given subcommand(s)'
complete -c stackablectl -n "__fish_stackablectl_using_subcommand operator; and not __fish_seen_subcommand_from list describe install uninstall installed help" -s l -l log-level -d 'Log level this application uses' -r
complete -c stackablectl -n "__fish_stackablectl_using_subcommand operator; and not __fish_seen_subcommand_from list describe install uninstall installed help" -s d -l demo-file -d 'Provide one or more additional (custom) demo file(s)' -r -F
complete -c stackablectl -n "__fish_stackablectl_using_subcommand operator; and not __fish_seen_subcommand_from list describe install uninstall installed help" -s s -l stack-file -d 'Provide one or more additional (custom) stack file(s)' -r -F
complete -c stackablectl -n "__fish_stackablectl_using_subcommand operator; and not __fish_seen_subcommand_from list describe install uninstall installed help" -s r -l release-file -d 'Provide one or more additional (custom) release file(s)' -r -F
complete -c stackablectl -n "__fish_stackablectl_using_subcommand operator; and not __fish_seen_subcommand_from list describe install uninstall installed help" -l helm-repo-stable -d 'Provide a custom Helm stable repository URL' -r -f
complete -c stackablectl -n "__fish_stackablectl_using_subcommand operator; and not __fish_seen_subcommand_from list describe install uninstall installed help" -l helm-repo-test -d 'Provide a custom Helm test repository URL' -r -f
complete -c stackablectl -n "__fish_stackablectl_using_subcommand operator; and not __fish_seen_subcommand_from list describe install uninstall installed help" -l helm-repo-dev -d 'Provide a custom Helm dev repository URL' -r -f
complete -c stackablectl -n "__fish_stackablectl_using_subcommand operator; and not __fish_seen_subcommand_from list describe install uninstall installed help" -l no-cache -d 'Do not cache the remote (default) demo, stack and release files'
complete -c stackablectl -n "__fish_stackablectl_using_subcommand operator; and not __fish_seen_subcommand_from list describe install uninstall installed help" -s h -l help -d 'Print help (see more with \'--help\')'
complete -c stackablectl -n "__fish_stackablectl_using_subcommand operator; and not __fish_seen_subcommand_from list describe install uninstall installed help" -s V -l version -d 'Print version'
complete -c stackablectl -n "__fish_stackablectl_using_subcommand operator; and not __fish_seen_subcommand_from list describe install uninstall installed help" -f -a "list" -d 'List available operators'
complete -c stackablectl -n "__fish_stackablectl_using_subcommand operator; and not __fish_seen_subcommand_from list describe install uninstall installed help" -f -a "describe" -d 'Print out detailed operator information'
complete -c stackablectl -n "__fish_stackablectl_using_subcommand operator; and not __fish_seen_subcommand_from list describe install uninstall installed help" -f -a "install" -d 'Install one or more operators'
complete -c stackablectl -n "__fish_stackablectl_using_subcommand operator; and not __fish_seen_subcommand_from list describe install uninstall installed help" -f -a "uninstall" -d 'Uninstall one or more operators'
complete -c stackablectl -n "__fish_stackablectl_using_subcommand operator; and not __fish_seen_subcommand_from list describe install uninstall installed help" -f -a "installed" -d 'List installed operators'
complete -c stackablectl -n "__fish_stackablectl_using_subcommand operator; and not __fish_seen_subcommand_from list describe install uninstall installed help" -f -a "help" -d 'Print this message or the help of the given subcommand(s)'
complete -c stackablectl -n "__fish_stackablectl_using_subcommand operator; and __fish_seen_subcommand_from list" -s o -l output -r -f -a "{plain\t'Print output formatted as plain text',table\t'Print output formatted as a table',json\t'Print output formatted as JSON',yaml\t'Print output formatted as YAML'}"
complete -c stackablectl -n "__fish_stackablectl_using_subcommand operator; and __fish_seen_subcommand_from list" -l chart-source -r -f -a "{oci\t'OCI registry',repo\t'Nexus repositories: resolution (dev, test, stable) is based on the version and thus may be operator-specific',tgz\t'Archive'}"
complete -c stackablectl -n "__fish_stackablectl_using_subcommand operator; and __fish_seen_subcommand_from list" -s l -l log-level -d 'Log level this application uses' -r
complete -c stackablectl -n "__fish_stackablectl_using_subcommand operator; and __fish_seen_subcommand_from list" -s d -l demo-file -d 'Provide one or more additional (custom) demo file(s)' -r -F
complete -c stackablectl -n "__fish_stackablectl_using_subcommand operator; and __fish_seen_subcommand_from list" -s s -l stack-file -d 'Provide one or more additional (custom) stack file(s)' -r -F
complete -c stackablectl -n "__fish_stackablectl_using_subcommand operator; and __fish_seen_subcommand_from list" -s r -l release-file -d 'Provide one or more additional (custom) release file(s)' -r -F
complete -c stackablectl -n "__fish_stackablectl_using_subcommand operator; and __fish_seen_subcommand_from list" -l helm-repo-stable -d 'Provide a custom Helm stable repository URL' -r -f
complete -c stackablectl -n "__fish_stackablectl_using_subcommand operator; and __fish_seen_subcommand_from list" -l helm-repo-test -d 'Provide a custom Helm test repository URL' -r -f
complete -c stackablectl -n "__fish_stackablectl_using_subcommand operator; and __fish_seen_subcommand_from list" -l helm-repo-dev -d 'Provide a custom Helm dev repository URL' -r -f
complete -c stackablectl -n "__fish_stackablectl_using_subcommand operator; and __fish_seen_subcommand_from list" -l no-cache -d 'Do not cache the remote (default) demo, stack and release files'
complete -c stackablectl -n "__fish_stackablectl_using_subcommand operator; and __fish_seen_subcommand_from list" -s h -l help -d 'Print help (see more with \'--help\')'
complete -c stackablectl -n "__fish_stackablectl_using_subcommand operator; and __fish_seen_subcommand_from list" -s V -l version -d 'Print version'
complete -c stackablectl -n "__fish_stackablectl_using_subcommand operator; and __fish_seen_subcommand_from describe" -s o -l output -r -f -a "{plain\t'Print output formatted as plain text',table\t'Print output formatted as a table',json\t'Print output formatted as JSON',yaml\t'Print output formatted as YAML'}"
complete -c stackablectl -n "__fish_stackablectl_using_subcommand operator; and __fish_seen_subcommand_from describe" -l chart-source -r -f -a "{oci\t'OCI registry',repo\t'Nexus repositories: resolution (dev, test, stable) is based on the version and thus may be operator-specific',tgz\t'Archive'}"
complete -c stackablectl -n "__fish_stackablectl_using_subcommand operator; and __fish_seen_subcommand_from describe" -s l -l log-level -d 'Log level this application uses' -r
complete -c stackablectl -n "__fish_stackablectl_using_subcommand operator; and __fish_seen_subcommand_from describe" -s d -l demo-file -d 'Provide one or more additional (custom) demo file(s)' -r -F
complete -c stackablectl -n "__fish_stackablectl_using_subcommand operator; and __fish_seen_subcommand_from describe" -s s -l stack-file -d 'Provide one or more additional (custom) stack file(s)' -r -F
complete -c stackablectl -n "__fish_stackablectl_using_subcommand operator; and __fish_seen_subcommand_from describe" -s r -l release-file -d 'Provide one or more additional (custom) release file(s)' -r -F
complete -c stackablectl -n "__fish_stackablectl_using_subcommand operator; and __fish_seen_subcommand_from describe" -l helm-repo-stable -d 'Provide a custom Helm stable repository URL' -r -f
complete -c stackablectl -n "__fish_stackablectl_using_subcommand operator; and __fish_seen_subcommand_from describe" -l helm-repo-test -d 'Provide a custom Helm test repository URL' -r -f
complete -c stackablectl -n "__fish_stackablectl_using_subcommand operator; and __fish_seen_subcommand_from describe" -l helm-repo-dev -d 'Provide a custom Helm dev repository URL' -r -f
complete -c stackablectl -n "__fish_stackablectl_using_subcommand operator; and __fish_seen_subcommand_from describe" -l no-cache -d 'Do not cache the remote (default) demo, stack and release files'
complete -c stackablectl -n "__fish_stackablectl_using_subcommand operator; and __fish_seen_subcommand_from describe" -s h -l help -d 'Print help (see more with \'--help\')'
complete -c stackablectl -n "__fish_stackablectl_using_subcommand operator; and __fish_seen_subcommand_from describe" -s V -l version -d 'Print version'
complete -c stackablectl -n "__fish_stackablectl_using_subcommand operator; and __fish_seen_subcommand_from install" -l operator-namespace -l operator-ns -d 'Namespace in the cluster used to deploy the operators' -r
complete -c stackablectl -n "__fish_stackablectl_using_subcommand operator; and __fish_seen_subcommand_from install" -s c -l cluster -d 'Type of local cluster to use for testing' -r -f -a "{kind\t'Use a kind cluster, see <https://docs.stackable.tech/home/getting_started.html#_installing_kubernetes_using_kind>',minikube\t'Use a minikube cluster'}"
complete -c stackablectl -n "__fish_stackablectl_using_subcommand operator; and __fish_seen_subcommand_from install" -l cluster-name -d 'Name of the local cluster' -r
complete -c stackablectl -n "__fish_stackablectl_using_subcommand operator; and __fish_seen_subcommand_from install" -l cluster-nodes -d 'Number of total nodes in the local cluster' -r
complete -c stackablectl -n "__fish_stackablectl_using_subcommand operator; and __fish_seen_subcommand_from install" -l cluster-cp-nodes -d 'Number of control plane nodes in the local cluster' -r
complete -c stackablectl -n "__fish_stackablectl_using_subcommand operator; and __fish_seen_subcommand_from install" -l chart-source -r -f -a "{oci\t'OCI registry',repo\t'Nexus repositories: resolution (dev, test, stable) is based on the version and thus may be operator-specific',tgz\t'Archive'}"
complete -c stackablectl -n "__fish_stackablectl_using_subcommand operator; and __fish_seen_subcommand_from install" -s l -l log-level -d 'Log level this application uses' -r
complete -c stackablectl -n "__fish_stackablectl_using_subcommand operator; and __fish_seen_subcommand_from install" -s d -l demo-file -d 'Provide one or more additional (custom) demo file(s)' -r -F
complete -c stackablectl -n "__fish_stackablectl_using_subcommand operator; and __fish_seen_subcommand_from install" -s s -l stack-file -d 'Provide one or more additional (custom) stack file(s)' -r -F
complete -c stackablectl -n "__fish_stackablectl_using_subcommand operator; and __fish_seen_subcommand_from install" -s r -l release-file -d 'Provide one or more additional (custom) release file(s)' -r -F
complete -c stackablectl -n "__fish_stackablectl_using_subcommand operator; and __fish_seen_subcommand_from install" -l helm-repo-stable -d 'Provide a custom Helm stable repository URL' -r -f
complete -c stackablectl -n "__fish_stackablectl_using_subcommand operator; and __fish_seen_subcommand_from install" -l helm-repo-test -d 'Provide a custom Helm test repository URL' -r -f
complete -c stackablectl -n "__fish_stackablectl_using_subcommand operator; and __fish_seen_subcommand_from install" -l helm-repo-dev -d 'Provide a custom Helm dev repository URL' -r -f
complete -c stackablectl -n "__fish_stackablectl_using_subcommand operator; and __fish_seen_subcommand_from install" -l no-cache -d 'Do not cache the remote (default) demo, stack and release files'
complete -c stackablectl -n "__fish_stackablectl_using_subcommand operator; and __fish_seen_subcommand_from install" -s h -l help -d 'Print help (see more with \'--help\')'
complete -c stackablectl -n "__fish_stackablectl_using_subcommand operator; and __fish_seen_subcommand_from install" -s V -l version -d 'Print version'
complete -c stackablectl -n "__fish_stackablectl_using_subcommand operator; and __fish_seen_subcommand_from uninstall" -l operator-namespace -l operator-ns -d 'Namespace in the cluster used to deploy the operators' -r
complete -c stackablectl -n "__fish_stackablectl_using_subcommand operator; and __fish_seen_subcommand_from uninstall" -s l -l log-level -d 'Log level this application uses' -r
complete -c stackablectl -n "__fish_stackablectl_using_subcommand operator; and __fish_seen_subcommand_from uninstall" -s d -l demo-file -d 'Provide one or more additional (custom) demo file(s)' -r -F
complete -c stackablectl -n "__fish_stackablectl_using_subcommand operator; and __fish_seen_subcommand_from uninstall" -s s -l stack-file -d 'Provide one or more additional (custom) stack file(s)' -r -F
complete -c stackablectl -n "__fish_stackablectl_using_subcommand operator; and __fish_seen_subcommand_from uninstall" -s r -l release-file -d 'Provide one or more additional (custom) release file(s)' -r -F
complete -c stackablectl -n "__fish_stackablectl_using_subcommand operator; and __fish_seen_subcommand_from uninstall" -l helm-repo-stable -d 'Provide a custom Helm stable repository URL' -r -f
complete -c stackablectl -n "__fish_stackablectl_using_subcommand operator; and __fish_seen_subcommand_from uninstall" -l helm-repo-test -d 'Provide a custom Helm test repository URL' -r -f
complete -c stackablectl -n "__fish_stackablectl_using_subcommand operator; and __fish_seen_subcommand_from uninstall" -l helm-repo-dev -d 'Provide a custom Helm dev repository URL' -r -f
complete -c stackablectl -n "__fish_stackablectl_using_subcommand operator; and __fish_seen_subcommand_from uninstall" -l no-cache -d 'Do not cache the remote (default) demo, stack and release files'
complete -c stackablectl -n "__fish_stackablectl_using_subcommand operator; and __fish_seen_subcommand_from uninstall" -s h -l help -d 'Print help (see more with \'--help\')'
complete -c stackablectl -n "__fish_stackablectl_using_subcommand operator; and __fish_seen_subcommand_from uninstall" -s V -l version -d 'Print version'
complete -c stackablectl -n "__fish_stackablectl_using_subcommand operator; and __fish_seen_subcommand_from installed" -s o -l output -r -f -a "{plain\t'Print output formatted as plain text',table\t'Print output formatted as a table',json\t'Print output formatted as JSON',yaml\t'Print output formatted as YAML'}"
complete -c stackablectl -n "__fish_stackablectl_using_subcommand operator; and __fish_seen_subcommand_from installed" -l operator-namespace -l operator-ns -d 'Namespace in the cluster used to deploy the operators' -r
complete -c stackablectl -n "__fish_stackablectl_using_subcommand operator; and __fish_seen_subcommand_from installed" -s l -l log-level -d 'Log level this application uses' -r
complete -c stackablectl -n "__fish_stackablectl_using_subcommand operator; and __fish_seen_subcommand_from installed" -s d -l demo-file -d 'Provide one or more additional (custom) demo file(s)' -r -F
complete -c stackablectl -n "__fish_stackablectl_using_subcommand operator; and __fish_seen_subcommand_from installed" -s s -l stack-file -d 'Provide one or more additional (custom) stack file(s)' -r -F
complete -c stackablectl -n "__fish_stackablectl_using_subcommand operator; and __fish_seen_subcommand_from installed" -s r -l release-file -d 'Provide one or more additional (custom) release file(s)' -r -F
complete -c stackablectl -n "__fish_stackablectl_using_subcommand operator; and __fish_seen_subcommand_from installed" -l helm-repo-stable -d 'Provide a custom Helm stable repository URL' -r -f
complete -c stackablectl -n "__fish_stackablectl_using_subcommand operator; and __fish_seen_subcommand_from installed" -l helm-repo-test -d 'Provide a custom Helm test repository URL' -r -f
complete -c stackablectl -n "__fish_stackablectl_using_subcommand operator; and __fish_seen_subcommand_from installed" -l helm-repo-dev -d 'Provide a custom Helm dev repository URL' -r -f
complete -c stackablectl -n "__fish_stackablectl_using_subcommand operator; and __fish_seen_subcommand_from installed" -l no-cache -d 'Do not cache the remote (default) demo, stack and release files'
complete -c stackablectl -n "__fish_stackablectl_using_subcommand operator; and __fish_seen_subcommand_from installed" -s h -l help -d 'Print help (see more with \'--help\')'
complete -c stackablectl -n "__fish_stackablectl_using_subcommand operator; and __fish_seen_subcommand_from installed" -s V -l version -d 'Print version'
complete -c stackablectl -n "__fish_stackablectl_using_subcommand operator; and __fish_seen_subcommand_from help" -f -a "list" -d 'List available operators'
complete -c stackablectl -n "__fish_stackablectl_using_subcommand operator; and __fish_seen_subcommand_from help" -f -a "describe" -d 'Print out detailed operator information'
complete -c stackablectl -n "__fish_stackablectl_using_subcommand operator; and __fish_seen_subcommand_from help" -f -a "install" -d 'Install one or more operators'
complete -c stackablectl -n "__fish_stackablectl_using_subcommand operator; and __fish_seen_subcommand_from help" -f -a "uninstall" -d 'Uninstall one or more operators'
complete -c stackablectl -n "__fish_stackablectl_using_subcommand operator; and __fish_seen_subcommand_from help" -f -a "installed" -d 'List installed operators'
complete -c stackablectl -n "__fish_stackablectl_using_subcommand operator; and __fish_seen_subcommand_from help" -f -a "help" -d 'Print this message or the help of the given subcommand(s)'
complete -c stackablectl -n "__fish_stackablectl_using_subcommand release; and not __fish_seen_subcommand_from list describe install uninstall help" -s l -l log-level -d 'Log level this application uses' -r
complete -c stackablectl -n "__fish_stackablectl_using_subcommand release; and not __fish_seen_subcommand_from list describe install uninstall help" -s d -l demo-file -d 'Provide one or more additional (custom) demo file(s)' -r -F
complete -c stackablectl -n "__fish_stackablectl_using_subcommand release; and not __fish_seen_subcommand_from list describe install uninstall help" -s s -l stack-file -d 'Provide one or more additional (custom) stack file(s)' -r -F
complete -c stackablectl -n "__fish_stackablectl_using_subcommand release; and not __fish_seen_subcommand_from list describe install uninstall help" -s r -l release-file -d 'Provide one or more additional (custom) release file(s)' -r -F
complete -c stackablectl -n "__fish_stackablectl_using_subcommand release; and not __fish_seen_subcommand_from list describe install uninstall help" -l helm-repo-stable -d 'Provide a custom Helm stable repository URL' -r -f
complete -c stackablectl -n "__fish_stackablectl_using_subcommand release; and not __fish_seen_subcommand_from list describe install uninstall help" -l helm-repo-test -d 'Provide a custom Helm test repository URL' -r -f
complete -c stackablectl -n "__fish_stackablectl_using_subcommand release; and not __fish_seen_subcommand_from list describe install uninstall help" -l helm-repo-dev -d 'Provide a custom Helm dev repository URL' -r -f
complete -c stackablectl -n "__fish_stackablectl_using_subcommand release; and not __fish_seen_subcommand_from list describe install uninstall help" -l no-cache -d 'Do not cache the remote (default) demo, stack and release files'
complete -c stackablectl -n "__fish_stackablectl_using_subcommand release; and not __fish_seen_subcommand_from list describe install uninstall help" -s h -l help -d 'Print help (see more with \'--help\')'
complete -c stackablectl -n "__fish_stackablectl_using_subcommand release; and not __fish_seen_subcommand_from list describe install uninstall help" -s V -l version -d 'Print version'
complete -c stackablectl -n "__fish_stackablectl_using_subcommand release; and not __fish_seen_subcommand_from list describe install uninstall help" -f -a "list" -d 'List available releases'
complete -c stackablectl -n "__fish_stackablectl_using_subcommand release; and not __fish_seen_subcommand_from list describe install uninstall help" -f -a "describe" -d 'Print out detailed release information'
complete -c stackablectl -n "__fish_stackablectl_using_subcommand release; and not __fish_seen_subcommand_from list describe install uninstall help" -f -a "install" -d 'Install a specific release'
complete -c stackablectl -n "__fish_stackablectl_using_subcommand release; and not __fish_seen_subcommand_from list describe install uninstall help" -f -a "uninstall" -d 'Uninstall a release'
complete -c stackablectl -n "__fish_stackablectl_using_subcommand release; and not __fish_seen_subcommand_from list describe install uninstall help" -f -a "help" -d 'Print this message or the help of the given subcommand(s)'
complete -c stackablectl -n "__fish_stackablectl_using_subcommand release; and __fish_seen_subcommand_from list" -s o -l output -r -f -a "{plain\t'Print output formatted as plain text',table\t'Print output formatted as a table',json\t'Print output formatted as JSON',yaml\t'Print output formatted as YAML'}"
complete -c stackablectl -n "__fish_stackablectl_using_subcommand release; and __fish_seen_subcommand_from list" -s l -l log-level -d 'Log level this application uses' -r
complete -c stackablectl -n "__fish_stackablectl_using_subcommand release; and __fish_seen_subcommand_from list" -s d -l demo-file -d 'Provide one or more additional (custom) demo file(s)' -r -F
complete -c stackablectl -n "__fish_stackablectl_using_subcommand release; and __fish_seen_subcommand_from list" -s s -l stack-file -d 'Provide one or more additional (custom) stack file(s)' -r -F
complete -c stackablectl -n "__fish_stackablectl_using_subcommand release; and __fish_seen_subcommand_from list" -s r -l release-file -d 'Provide one or more additional (custom) release file(s)' -r -F
complete -c stackablectl -n "__fish_stackablectl_using_subcommand release; and __fish_seen_subcommand_from list" -l helm-repo-stable -d 'Provide a custom Helm stable repository URL' -r -f
complete -c stackablectl -n "__fish_stackablectl_using_subcommand release; and __fish_seen_subcommand_from list" -l helm-repo-test -d 'Provide a custom Helm test repository URL' -r -f
complete -c stackablectl -n "__fish_stackablectl_using_subcommand release; and __fish_seen_subcommand_from list" -l helm-repo-dev -d 'Provide a custom Helm dev repository URL' -r -f
complete -c stackablectl -n "__fish_stackablectl_using_subcommand release; and __fish_seen_subcommand_from list" -l no-cache -d 'Do not cache the remote (default) demo, stack and release files'
complete -c stackablectl -n "__fish_stackablectl_using_subcommand release; and __fish_seen_subcommand_from list" -s h -l help -d 'Print help (see more with \'--help\')'
complete -c stackablectl -n "__fish_stackablectl_using_subcommand release; and __fish_seen_subcommand_from list" -s V -l version -d 'Print version'
complete -c stackablectl -n "__fish_stackablectl_using_subcommand release; and __fish_seen_subcommand_from describe" -s o -l output -r -f -a "{plain\t'Print output formatted as plain text',table\t'Print output formatted as a table',json\t'Print output formatted as JSON',yaml\t'Print output formatted as YAML'}"
complete -c stackablectl -n "__fish_stackablectl_using_subcommand release; and __fish_seen_subcommand_from describe" -s l -l log-level -d 'Log level this application uses' -r
complete -c stackablectl -n "__fish_stackablectl_using_subcommand release; and __fish_seen_subcommand_from describe" -s d -l demo-file -d 'Provide one or more additional (custom) demo file(s)' -r -F
complete -c stackablectl -n "__fish_stackablectl_using_subcommand release; and __fish_seen_subcommand_from describe" -s s -l stack-file -d 'Provide one or more additional (custom) stack file(s)' -r -F
complete -c stackablectl -n "__fish_stackablectl_using_subcommand release; and __fish_seen_subcommand_from describe" -s r -l release-file -d 'Provide one or more additional (custom) release file(s)' -r -F
complete -c stackablectl -n "__fish_stackablectl_using_subcommand release; and __fish_seen_subcommand_from describe" -l helm-repo-stable -d 'Provide a custom Helm stable repository URL' -r -f
complete -c stackablectl -n "__fish_stackablectl_using_subcommand release; and __fish_seen_subcommand_from describe" -l helm-repo-test -d 'Provide a custom Helm test repository URL' -r -f
complete -c stackablectl -n "__fish_stackablectl_using_subcommand release; and __fish_seen_subcommand_from describe" -l helm-repo-dev -d 'Provide a custom Helm dev repository URL' -r -f
complete -c stackablectl -n "__fish_stackablectl_using_subcommand release; and __fish_seen_subcommand_from describe" -l no-cache -d 'Do not cache the remote (default) demo, stack and release files'
complete -c stackablectl -n "__fish_stackablectl_using_subcommand release; and __fish_seen_subcommand_from describe" -s h -l help -d 'Print help (see more with \'--help\')'
complete -c stackablectl -n "__fish_stackablectl_using_subcommand release; and __fish_seen_subcommand_from describe" -s V -l version -d 'Print version'
complete -c stackablectl -n "__fish_stackablectl_using_subcommand release; and __fish_seen_subcommand_from install" -s i -l include -d 'Whitelist of product operators to install' -r
complete -c stackablectl -n "__fish_stackablectl_using_subcommand release; and __fish_seen_subcommand_from install" -s e -l exclude -d 'Blacklist of product operators to install' -r
complete -c stackablectl -n "__fish_stackablectl_using_subcommand release; and __fish_seen_subcommand_from install" -l operator-namespace -l operator-ns -d 'Namespace in the cluster used to deploy the operators' -r
complete -c stackablectl -n "__fish_stackablectl_using_subcommand release; and __fish_seen_subcommand_from install" -s c -l cluster -d 'Type of local cluster to use for testing' -r -f -a "{kind\t'Use a kind cluster, see <https://docs.stackable.tech/home/getting_started.html#_installing_kubernetes_using_kind>',minikube\t'Use a minikube cluster'}"
complete -c stackablectl -n "__fish_stackablectl_using_subcommand release; and __fish_seen_subcommand_from install" -l cluster-name -d 'Name of the local cluster' -r
complete -c stackablectl -n "__fish_stackablectl_using_subcommand release; and __fish_seen_subcommand_from install" -l cluster-nodes -d 'Number of total nodes in the local cluster' -r
complete -c stackablectl -n "__fish_stackablectl_using_subcommand release; and __fish_seen_subcommand_from install" -l cluster-cp-nodes -d 'Number of control plane nodes in the local cluster' -r
complete -c stackablectl -n "__fish_stackablectl_using_subcommand release; and __fish_seen_subcommand_from install" -l chart-source -r -f -a "{oci\t'OCI registry',repo\t'Nexus repositories: resolution (dev, test, stable) is based on the version and thus may be operator-specific',tgz\t'Archive'}"
complete -c stackablectl -n "__fish_stackablectl_using_subcommand release; and __fish_seen_subcommand_from install" -s l -l log-level -d 'Log level this application uses' -r
complete -c stackablectl -n "__fish_stackablectl_using_subcommand release; and __fish_seen_subcommand_from install" -s d -l demo-file -d 'Provide one or more additional (custom) demo file(s)' -r -F
complete -c stackablectl -n "__fish_stackablectl_using_subcommand release; and __fish_seen_subcommand_from install" -s s -l stack-file -d 'Provide one or more additional (custom) stack file(s)' -r -F
complete -c stackablectl -n "__fish_stackablectl_using_subcommand release; and __fish_seen_subcommand_from install" -s r -l release-file -d 'Provide one or more additional (custom) release file(s)' -r -F
complete -c stackablectl -n "__fish_stackablectl_using_subcommand release; and __fish_seen_subcommand_from install" -l helm-repo-stable -d 'Provide a custom Helm stable repository URL' -r -f
complete -c stackablectl -n "__fish_stackablectl_using_subcommand release; and __fish_seen_subcommand_from install" -l helm-repo-test -d 'Provide a custom Helm test repository URL' -r -f
complete -c stackablectl -n "__fish_stackablectl_using_subcommand release; and __fish_seen_subcommand_from install" -l helm-repo-dev -d 'Provide a custom Helm dev repository URL' -r -f
complete -c stackablectl -n "__fish_stackablectl_using_subcommand release; and __fish_seen_subcommand_from install" -l no-cache -d 'Do not cache the remote (default) demo, stack and release files'
complete -c stackablectl -n "__fish_stackablectl_using_subcommand release; and __fish_seen_subcommand_from install" -s h -l help -d 'Print help (see more with \'--help\')'
complete -c stackablectl -n "__fish_stackablectl_using_subcommand release; and __fish_seen_subcommand_from install" -s V -l version -d 'Print version'
complete -c stackablectl -n "__fish_stackablectl_using_subcommand release; and __fish_seen_subcommand_from uninstall" -l operator-namespace -l operator-ns -d 'Namespace in the cluster used to deploy the operators' -r
complete -c stackablectl -n "__fish_stackablectl_using_subcommand release; and __fish_seen_subcommand_from uninstall" -s l -l log-level -d 'Log level this application uses' -r
complete -c stackablectl -n "__fish_stackablectl_using_subcommand release; and __fish_seen_subcommand_from uninstall" -s d -l demo-file -d 'Provide one or more additional (custom) demo file(s)' -r -F
complete -c stackablectl -n "__fish_stackablectl_using_subcommand release; and __fish_seen_subcommand_from uninstall" -s s -l stack-file -d 'Provide one or more additional (custom) stack file(s)' -r -F
complete -c stackablectl -n "__fish_stackablectl_using_subcommand release; and __fish_seen_subcommand_from uninstall" -s r -l release-file -d 'Provide one or more additional (custom) release file(s)' -r -F
complete -c stackablectl -n "__fish_stackablectl_using_subcommand release; and __fish_seen_subcommand_from uninstall" -l helm-repo-stable -d 'Provide a custom Helm stable repository URL' -r -f
complete -c stackablectl -n "__fish_stackablectl_using_subcommand release; and __fish_seen_subcommand_from uninstall" -l helm-repo-test -d 'Provide a custom Helm test repository URL' -r -f
complete -c stackablectl -n "__fish_stackablectl_using_subcommand release; and __fish_seen_subcommand_from uninstall" -l helm-repo-dev -d 'Provide a custom Helm dev repository URL' -r -f
complete -c stackablectl -n "__fish_stackablectl_using_subcommand release; and __fish_seen_subcommand_from uninstall" -l no-cache -d 'Do not cache the remote (default) demo, stack and release files'
complete -c stackablectl -n "__fish_stackablectl_using_subcommand release; and __fish_seen_subcommand_from uninstall" -s h -l help -d 'Print help (see more with \'--help\')'
complete -c stackablectl -n "__fish_stackablectl_using_subcommand release; and __fish_seen_subcommand_from uninstall" -s V -l version -d 'Print version'
complete -c stackablectl -n "__fish_stackablectl_using_subcommand release; and __fish_seen_subcommand_from help" -f -a "list" -d 'List available releases'
complete -c stackablectl -n "__fish_stackablectl_using_subcommand release; and __fish_seen_subcommand_from help" -f -a "describe" -d 'Print out detailed release information'
complete -c stackablectl -n "__fish_stackablectl_using_subcommand release; and __fish_seen_subcommand_from help" -f -a "install" -d 'Install a specific release'
complete -c stackablectl -n "__fish_stackablectl_using_subcommand release; and __fish_seen_subcommand_from help" -f -a "uninstall" -d 'Uninstall a release'
complete -c stackablectl -n "__fish_stackablectl_using_subcommand release; and __fish_seen_subcommand_from help" -f -a "help" -d 'Print this message or the help of the given subcommand(s)'
complete -c stackablectl -n "__fish_stackablectl_using_subcommand stack; and not __fish_seen_subcommand_from list describe install help" -l release -d 'Target a specific Stackable release' -r
complete -c stackablectl -n "__fish_stackablectl_using_subcommand stack; and not __fish_seen_subcommand_from list describe install help" -s l -l log-level -d 'Log level this application uses' -r
complete -c stackablectl -n "__fish_stackablectl_using_subcommand stack; and not __fish_seen_subcommand_from list describe install help" -s d -l demo-file -d 'Provide one or more additional (custom) demo file(s)' -r -F
complete -c stackablectl -n "__fish_stackablectl_using_subcommand stack; and not __fish_seen_subcommand_from list describe install help" -s s -l stack-file -d 'Provide one or more additional (custom) stack file(s)' -r -F
complete -c stackablectl -n "__fish_stackablectl_using_subcommand stack; and not __fish_seen_subcommand_from list describe install help" -s r -l release-file -d 'Provide one or more additional (custom) release file(s)' -r -F
complete -c stackablectl -n "__fish_stackablectl_using_subcommand stack; and not __fish_seen_subcommand_from list describe install help" -l helm-repo-stable -d 'Provide a custom Helm stable repository URL' -r -f
complete -c stackablectl -n "__fish_stackablectl_using_subcommand stack; and not __fish_seen_subcommand_from list describe install help" -l helm-repo-test -d 'Provide a custom Helm test repository URL' -r -f
complete -c stackablectl -n "__fish_stackablectl_using_subcommand stack; and not __fish_seen_subcommand_from list describe install help" -l helm-repo-dev -d 'Provide a custom Helm dev repository URL' -r -f
complete -c stackablectl -n "__fish_stackablectl_using_subcommand stack; and not __fish_seen_subcommand_from list describe install help" -l no-cache -d 'Do not cache the remote (default) demo, stack and release files'
complete -c stackablectl -n "__fish_stackablectl_using_subcommand stack; and not __fish_seen_subcommand_from list describe install help" -s h -l help -d 'Print help (see more with \'--help\')'
complete -c stackablectl -n "__fish_stackablectl_using_subcommand stack; and not __fish_seen_subcommand_from list describe install help" -s V -l version -d 'Print version'
complete -c stackablectl -n "__fish_stackablectl_using_subcommand stack; and not __fish_seen_subcommand_from list describe install help" -f -a "list" -d 'List available stacks'
complete -c stackablectl -n "__fish_stackablectl_using_subcommand stack; and not __fish_seen_subcommand_from list describe install help" -f -a "describe" -d 'Describe a specific stack'
complete -c stackablectl -n "__fish_stackablectl_using_subcommand stack; and not __fish_seen_subcommand_from list describe install help" -f -a "install" -d 'Install a specific stack'
complete -c stackablectl -n "__fish_stackablectl_using_subcommand stack; and not __fish_seen_subcommand_from list describe install help" -f -a "help" -d 'Print this message or the help of the given subcommand(s)'
complete -c stackablectl -n "__fish_stackablectl_using_subcommand stack; and __fish_seen_subcommand_from list" -s o -l output -r -f -a "{plain\t'Print output formatted as plain text',table\t'Print output formatted as a table',json\t'Print output formatted as JSON',yaml\t'Print output formatted as YAML'}"
complete -c stackablectl -n "__fish_stackablectl_using_subcommand stack; and __fish_seen_subcommand_from list" -l release -d 'Target a specific Stackable release' -r
complete -c stackablectl -n "__fish_stackablectl_using_subcommand stack; and __fish_seen_subcommand_from list" -s l -l log-level -d 'Log level this application uses' -r
complete -c stackablectl -n "__fish_stackablectl_using_subcommand stack; and __fish_seen_subcommand_from list" -s d -l demo-file -d 'Provide one or more additional (custom) demo file(s)' -r -F
complete -c stackablectl -n "__fish_stackablectl_using_subcommand stack; and __fish_seen_subcommand_from list" -s s -l stack-file -d 'Provide one or more additional (custom) stack file(s)' -r -F
complete -c stackablectl -n "__fish_stackablectl_using_subcommand stack; and __fish_seen_subcommand_from list" -s r -l release-file -d 'Provide one or more additional (custom) release file(s)' -r -F
complete -c stackablectl -n "__fish_stackablectl_using_subcommand stack; and __fish_seen_subcommand_from list" -l helm-repo-stable -d 'Provide a custom Helm stable repository URL' -r -f
complete -c stackablectl -n "__fish_stackablectl_using_subcommand stack; and __fish_seen_subcommand_from list" -l helm-repo-test -d 'Provide a custom Helm test repository URL' -r -f
complete -c stackablectl -n "__fish_stackablectl_using_subcommand stack; and __fish_seen_subcommand_from list" -l helm-repo-dev -d 'Provide a custom Helm dev repository URL' -r -f
complete -c stackablectl -n "__fish_stackablectl_using_subcommand stack; and __fish_seen_subcommand_from list" -l no-cache -d 'Do not cache the remote (default) demo, stack and release files'
complete -c stackablectl -n "__fish_stackablectl_using_subcommand stack; and __fish_seen_subcommand_from list" -s h -l help -d 'Print help (see more with \'--help\')'
complete -c stackablectl -n "__fish_stackablectl_using_subcommand stack; and __fish_seen_subcommand_from list" -s V -l version -d 'Print version'
complete -c stackablectl -n "__fish_stackablectl_using_subcommand stack; and __fish_seen_subcommand_from describe" -s o -l output -r -f -a "{plain\t'Print output formatted as plain text',table\t'Print output formatted as a table',json\t'Print output formatted as JSON',yaml\t'Print output formatted as YAML'}"
complete -c stackablectl -n "__fish_stackablectl_using_subcommand stack; and __fish_seen_subcommand_from describe" -l release -d 'Target a specific Stackable release' -r
complete -c stackablectl -n "__fish_stackablectl_using_subcommand stack; and __fish_seen_subcommand_from describe" -s l -l log-level -d 'Log level this application uses' -r
complete -c stackablectl -n "__fish_stackablectl_using_subcommand stack; and __fish_seen_subcommand_from describe" -s d -l demo-file -d 'Provide one or more additional (custom) demo file(s)' -r -F
complete -c stackablectl -n "__fish_stackablectl_using_subcommand stack; and __fish_seen_subcommand_from describe" -s s -l stack-file -d 'Provide one or more additional (custom) stack file(s)' -r -F
complete -c stackablectl -n "__fish_stackablectl_using_subcommand stack; and __fish_seen_subcommand_from describe" -s r -l release-file -d 'Provide one or more additional (custom) release file(s)' -r -F
complete -c stackablectl -n "__fish_stackablectl_using_subcommand stack; and __fish_seen_subcommand_from describe" -l helm-repo-stable -d 'Provide a custom Helm stable repository URL' -r -f
complete -c stackablectl -n "__fish_stackablectl_using_subcommand stack; and __fish_seen_subcommand_from describe" -l helm-repo-test -d 'Provide a custom Helm test repository URL' -r -f
complete -c stackablectl -n "__fish_stackablectl_using_subcommand stack; and __fish_seen_subcommand_from describe" -l helm-repo-dev -d 'Provide a custom Helm dev repository URL' -r -f
complete -c stackablectl -n "__fish_stackablectl_using_subcommand stack; and __fish_seen_subcommand_from describe" -l no-cache -d 'Do not cache the remote (default) demo, stack and release files'
complete -c stackablectl -n "__fish_stackablectl_using_subcommand stack; and __fish_seen_subcommand_from describe" -s h -l help -d 'Print help (see more with \'--help\')'
complete -c stackablectl -n "__fish_stackablectl_using_subcommand stack; and __fish_seen_subcommand_from describe" -s V -l version -d 'Print version'
complete -c stackablectl -n "__fish_stackablectl_using_subcommand stack; and __fish_seen_subcommand_from install" -l stack-parameters -d 'List of parameters to use when installing the stack' -r
complete -c stackablectl -n "__fish_stackablectl_using_subcommand stack; and __fish_seen_subcommand_from install" -l parameters -d 'List of parameters to use when installing the stack' -r
complete -c stackablectl -n "__fish_stackablectl_using_subcommand stack; and __fish_seen_subcommand_from install" -s c -l cluster -d 'Type of local cluster to use for testing' -r -f -a "{kind\t'Use a kind cluster, see <https://docs.stackable.tech/home/getting_started.html#_installing_kubernetes_using_kind>',minikube\t'Use a minikube cluster'}"
complete -c stackablectl -n "__fish_stackablectl_using_subcommand stack; and __fish_seen_subcommand_from install" -l cluster-name -d 'Name of the local cluster' -r
complete -c stackablectl -n "__fish_stackablectl_using_subcommand stack; and __fish_seen_subcommand_from install" -l cluster-nodes -d 'Number of total nodes in the local cluster' -r
complete -c stackablectl -n "__fish_stackablectl_using_subcommand stack; and __fish_seen_subcommand_from install" -l cluster-cp-nodes -d 'Number of control plane nodes in the local cluster' -r
complete -c stackablectl -n "__fish_stackablectl_using_subcommand stack; and __fish_seen_subcommand_from install" -l operator-namespace -l operator-ns -d 'Namespace where the operators are deployed' -r
complete -c stackablectl -n "__fish_stackablectl_using_subcommand stack; and __fish_seen_subcommand_from install" -s n -l product-namespace -l product-ns -d 'Namespace where the products (e.g. stacks or demos) are deployed' -r
<<<<<<< HEAD
complete -c stackablectl -n "__fish_stackablectl_using_subcommand stack; and __fish_seen_subcommand_from install" -l chart-source -r -f -a "{oci\t'OCI registry',repo\t'Nexus repositories: resolution (dev, test, stable) is based on the version and thus may be operator-specific',tgz\t'Archive'}"
=======
complete -c stackablectl -n "__fish_stackablectl_using_subcommand stack; and __fish_seen_subcommand_from install" -l release -d 'Target a specific Stackable release' -r
>>>>>>> e3ed80ec
complete -c stackablectl -n "__fish_stackablectl_using_subcommand stack; and __fish_seen_subcommand_from install" -s l -l log-level -d 'Log level this application uses' -r
complete -c stackablectl -n "__fish_stackablectl_using_subcommand stack; and __fish_seen_subcommand_from install" -s d -l demo-file -d 'Provide one or more additional (custom) demo file(s)' -r -F
complete -c stackablectl -n "__fish_stackablectl_using_subcommand stack; and __fish_seen_subcommand_from install" -s s -l stack-file -d 'Provide one or more additional (custom) stack file(s)' -r -F
complete -c stackablectl -n "__fish_stackablectl_using_subcommand stack; and __fish_seen_subcommand_from install" -s r -l release-file -d 'Provide one or more additional (custom) release file(s)' -r -F
complete -c stackablectl -n "__fish_stackablectl_using_subcommand stack; and __fish_seen_subcommand_from install" -l helm-repo-stable -d 'Provide a custom Helm stable repository URL' -r -f
complete -c stackablectl -n "__fish_stackablectl_using_subcommand stack; and __fish_seen_subcommand_from install" -l helm-repo-test -d 'Provide a custom Helm test repository URL' -r -f
complete -c stackablectl -n "__fish_stackablectl_using_subcommand stack; and __fish_seen_subcommand_from install" -l helm-repo-dev -d 'Provide a custom Helm dev repository URL' -r -f
complete -c stackablectl -n "__fish_stackablectl_using_subcommand stack; and __fish_seen_subcommand_from install" -l skip-release -d 'Skip the installation of the release during the stack install process'
complete -c stackablectl -n "__fish_stackablectl_using_subcommand stack; and __fish_seen_subcommand_from install" -l no-cache -d 'Do not cache the remote (default) demo, stack and release files'
complete -c stackablectl -n "__fish_stackablectl_using_subcommand stack; and __fish_seen_subcommand_from install" -s h -l help -d 'Print help (see more with \'--help\')'
complete -c stackablectl -n "__fish_stackablectl_using_subcommand stack; and __fish_seen_subcommand_from install" -s V -l version -d 'Print version'
complete -c stackablectl -n "__fish_stackablectl_using_subcommand stack; and __fish_seen_subcommand_from help" -f -a "list" -d 'List available stacks'
complete -c stackablectl -n "__fish_stackablectl_using_subcommand stack; and __fish_seen_subcommand_from help" -f -a "describe" -d 'Describe a specific stack'
complete -c stackablectl -n "__fish_stackablectl_using_subcommand stack; and __fish_seen_subcommand_from help" -f -a "install" -d 'Install a specific stack'
complete -c stackablectl -n "__fish_stackablectl_using_subcommand stack; and __fish_seen_subcommand_from help" -f -a "help" -d 'Print this message or the help of the given subcommand(s)'
complete -c stackablectl -n "__fish_stackablectl_using_subcommand stacklet; and not __fish_seen_subcommand_from credentials list help" -s l -l log-level -d 'Log level this application uses' -r
complete -c stackablectl -n "__fish_stackablectl_using_subcommand stacklet; and not __fish_seen_subcommand_from credentials list help" -s d -l demo-file -d 'Provide one or more additional (custom) demo file(s)' -r -F
complete -c stackablectl -n "__fish_stackablectl_using_subcommand stacklet; and not __fish_seen_subcommand_from credentials list help" -s s -l stack-file -d 'Provide one or more additional (custom) stack file(s)' -r -F
complete -c stackablectl -n "__fish_stackablectl_using_subcommand stacklet; and not __fish_seen_subcommand_from credentials list help" -s r -l release-file -d 'Provide one or more additional (custom) release file(s)' -r -F
complete -c stackablectl -n "__fish_stackablectl_using_subcommand stacklet; and not __fish_seen_subcommand_from credentials list help" -l helm-repo-stable -d 'Provide a custom Helm stable repository URL' -r -f
complete -c stackablectl -n "__fish_stackablectl_using_subcommand stacklet; and not __fish_seen_subcommand_from credentials list help" -l helm-repo-test -d 'Provide a custom Helm test repository URL' -r -f
complete -c stackablectl -n "__fish_stackablectl_using_subcommand stacklet; and not __fish_seen_subcommand_from credentials list help" -l helm-repo-dev -d 'Provide a custom Helm dev repository URL' -r -f
complete -c stackablectl -n "__fish_stackablectl_using_subcommand stacklet; and not __fish_seen_subcommand_from credentials list help" -l no-cache -d 'Do not cache the remote (default) demo, stack and release files'
complete -c stackablectl -n "__fish_stackablectl_using_subcommand stacklet; and not __fish_seen_subcommand_from credentials list help" -s h -l help -d 'Print help (see more with \'--help\')'
complete -c stackablectl -n "__fish_stackablectl_using_subcommand stacklet; and not __fish_seen_subcommand_from credentials list help" -s V -l version -d 'Print version'
complete -c stackablectl -n "__fish_stackablectl_using_subcommand stacklet; and not __fish_seen_subcommand_from credentials list help" -f -a "credentials" -d 'Display credentials for a stacklet'
complete -c stackablectl -n "__fish_stackablectl_using_subcommand stacklet; and not __fish_seen_subcommand_from credentials list help" -f -a "list" -d 'List deployed stacklets'
complete -c stackablectl -n "__fish_stackablectl_using_subcommand stacklet; and not __fish_seen_subcommand_from credentials list help" -f -a "help" -d 'Print this message or the help of the given subcommand(s)'
complete -c stackablectl -n "__fish_stackablectl_using_subcommand stacklet; and __fish_seen_subcommand_from credentials" -s n -l product-namespace -l product-ns -d 'Namespace in the cluster used to deploy the products' -r
complete -c stackablectl -n "__fish_stackablectl_using_subcommand stacklet; and __fish_seen_subcommand_from credentials" -s l -l log-level -d 'Log level this application uses' -r
complete -c stackablectl -n "__fish_stackablectl_using_subcommand stacklet; and __fish_seen_subcommand_from credentials" -s d -l demo-file -d 'Provide one or more additional (custom) demo file(s)' -r -F
complete -c stackablectl -n "__fish_stackablectl_using_subcommand stacklet; and __fish_seen_subcommand_from credentials" -s s -l stack-file -d 'Provide one or more additional (custom) stack file(s)' -r -F
complete -c stackablectl -n "__fish_stackablectl_using_subcommand stacklet; and __fish_seen_subcommand_from credentials" -s r -l release-file -d 'Provide one or more additional (custom) release file(s)' -r -F
complete -c stackablectl -n "__fish_stackablectl_using_subcommand stacklet; and __fish_seen_subcommand_from credentials" -l helm-repo-stable -d 'Provide a custom Helm stable repository URL' -r -f
complete -c stackablectl -n "__fish_stackablectl_using_subcommand stacklet; and __fish_seen_subcommand_from credentials" -l helm-repo-test -d 'Provide a custom Helm test repository URL' -r -f
complete -c stackablectl -n "__fish_stackablectl_using_subcommand stacklet; and __fish_seen_subcommand_from credentials" -l helm-repo-dev -d 'Provide a custom Helm dev repository URL' -r -f
complete -c stackablectl -n "__fish_stackablectl_using_subcommand stacklet; and __fish_seen_subcommand_from credentials" -l no-cache -d 'Do not cache the remote (default) demo, stack and release files'
complete -c stackablectl -n "__fish_stackablectl_using_subcommand stacklet; and __fish_seen_subcommand_from credentials" -s h -l help -d 'Print help (see more with \'--help\')'
complete -c stackablectl -n "__fish_stackablectl_using_subcommand stacklet; and __fish_seen_subcommand_from credentials" -s V -l version -d 'Print version'
complete -c stackablectl -n "__fish_stackablectl_using_subcommand stacklet; and __fish_seen_subcommand_from list" -s o -l output -r -f -a "{plain\t'Print output formatted as plain text',table\t'Print output formatted as a table',json\t'Print output formatted as JSON',yaml\t'Print output formatted as YAML'}"
complete -c stackablectl -n "__fish_stackablectl_using_subcommand stacklet; and __fish_seen_subcommand_from list" -l operator-namespace -l operator-ns -d 'Namespace where the operators are deployed' -r
complete -c stackablectl -n "__fish_stackablectl_using_subcommand stacklet; and __fish_seen_subcommand_from list" -s n -l product-namespace -l product-ns -d 'Namespace where the products (e.g. stacks or demos) are deployed' -r
complete -c stackablectl -n "__fish_stackablectl_using_subcommand stacklet; and __fish_seen_subcommand_from list" -s l -l log-level -d 'Log level this application uses' -r
complete -c stackablectl -n "__fish_stackablectl_using_subcommand stacklet; and __fish_seen_subcommand_from list" -s d -l demo-file -d 'Provide one or more additional (custom) demo file(s)' -r -F
complete -c stackablectl -n "__fish_stackablectl_using_subcommand stacklet; and __fish_seen_subcommand_from list" -s s -l stack-file -d 'Provide one or more additional (custom) stack file(s)' -r -F
complete -c stackablectl -n "__fish_stackablectl_using_subcommand stacklet; and __fish_seen_subcommand_from list" -s r -l release-file -d 'Provide one or more additional (custom) release file(s)' -r -F
complete -c stackablectl -n "__fish_stackablectl_using_subcommand stacklet; and __fish_seen_subcommand_from list" -l helm-repo-stable -d 'Provide a custom Helm stable repository URL' -r -f
complete -c stackablectl -n "__fish_stackablectl_using_subcommand stacklet; and __fish_seen_subcommand_from list" -l helm-repo-test -d 'Provide a custom Helm test repository URL' -r -f
complete -c stackablectl -n "__fish_stackablectl_using_subcommand stacklet; and __fish_seen_subcommand_from list" -l helm-repo-dev -d 'Provide a custom Helm dev repository URL' -r -f
complete -c stackablectl -n "__fish_stackablectl_using_subcommand stacklet; and __fish_seen_subcommand_from list" -l no-cache -d 'Do not cache the remote (default) demo, stack and release files'
complete -c stackablectl -n "__fish_stackablectl_using_subcommand stacklet; and __fish_seen_subcommand_from list" -s h -l help -d 'Print help (see more with \'--help\')'
complete -c stackablectl -n "__fish_stackablectl_using_subcommand stacklet; and __fish_seen_subcommand_from list" -s V -l version -d 'Print version'
complete -c stackablectl -n "__fish_stackablectl_using_subcommand stacklet; and __fish_seen_subcommand_from help" -f -a "credentials" -d 'Display credentials for a stacklet'
complete -c stackablectl -n "__fish_stackablectl_using_subcommand stacklet; and __fish_seen_subcommand_from help" -f -a "list" -d 'List deployed stacklets'
complete -c stackablectl -n "__fish_stackablectl_using_subcommand stacklet; and __fish_seen_subcommand_from help" -f -a "help" -d 'Print this message or the help of the given subcommand(s)'
complete -c stackablectl -n "__fish_stackablectl_using_subcommand demo; and not __fish_seen_subcommand_from list describe install help" -l release -d 'Target a specific Stackable release' -r
complete -c stackablectl -n "__fish_stackablectl_using_subcommand demo; and not __fish_seen_subcommand_from list describe install help" -s l -l log-level -d 'Log level this application uses' -r
complete -c stackablectl -n "__fish_stackablectl_using_subcommand demo; and not __fish_seen_subcommand_from list describe install help" -s d -l demo-file -d 'Provide one or more additional (custom) demo file(s)' -r -F
complete -c stackablectl -n "__fish_stackablectl_using_subcommand demo; and not __fish_seen_subcommand_from list describe install help" -s s -l stack-file -d 'Provide one or more additional (custom) stack file(s)' -r -F
complete -c stackablectl -n "__fish_stackablectl_using_subcommand demo; and not __fish_seen_subcommand_from list describe install help" -s r -l release-file -d 'Provide one or more additional (custom) release file(s)' -r -F
complete -c stackablectl -n "__fish_stackablectl_using_subcommand demo; and not __fish_seen_subcommand_from list describe install help" -l helm-repo-stable -d 'Provide a custom Helm stable repository URL' -r -f
complete -c stackablectl -n "__fish_stackablectl_using_subcommand demo; and not __fish_seen_subcommand_from list describe install help" -l helm-repo-test -d 'Provide a custom Helm test repository URL' -r -f
complete -c stackablectl -n "__fish_stackablectl_using_subcommand demo; and not __fish_seen_subcommand_from list describe install help" -l helm-repo-dev -d 'Provide a custom Helm dev repository URL' -r -f
complete -c stackablectl -n "__fish_stackablectl_using_subcommand demo; and not __fish_seen_subcommand_from list describe install help" -l no-cache -d 'Do not cache the remote (default) demo, stack and release files'
complete -c stackablectl -n "__fish_stackablectl_using_subcommand demo; and not __fish_seen_subcommand_from list describe install help" -s h -l help -d 'Print help (see more with \'--help\')'
complete -c stackablectl -n "__fish_stackablectl_using_subcommand demo; and not __fish_seen_subcommand_from list describe install help" -s V -l version -d 'Print version'
complete -c stackablectl -n "__fish_stackablectl_using_subcommand demo; and not __fish_seen_subcommand_from list describe install help" -f -a "list" -d 'List available demos'
complete -c stackablectl -n "__fish_stackablectl_using_subcommand demo; and not __fish_seen_subcommand_from list describe install help" -f -a "describe" -d 'Print out detailed demo information'
complete -c stackablectl -n "__fish_stackablectl_using_subcommand demo; and not __fish_seen_subcommand_from list describe install help" -f -a "install" -d 'Install a specific demo'
complete -c stackablectl -n "__fish_stackablectl_using_subcommand demo; and not __fish_seen_subcommand_from list describe install help" -f -a "help" -d 'Print this message or the help of the given subcommand(s)'
complete -c stackablectl -n "__fish_stackablectl_using_subcommand demo; and __fish_seen_subcommand_from list" -s o -l output -r -f -a "{plain\t'Print output formatted as plain text',table\t'Print output formatted as a table',json\t'Print output formatted as JSON',yaml\t'Print output formatted as YAML'}"
complete -c stackablectl -n "__fish_stackablectl_using_subcommand demo; and __fish_seen_subcommand_from list" -l release -d 'Target a specific Stackable release' -r
complete -c stackablectl -n "__fish_stackablectl_using_subcommand demo; and __fish_seen_subcommand_from list" -s l -l log-level -d 'Log level this application uses' -r
complete -c stackablectl -n "__fish_stackablectl_using_subcommand demo; and __fish_seen_subcommand_from list" -s d -l demo-file -d 'Provide one or more additional (custom) demo file(s)' -r -F
complete -c stackablectl -n "__fish_stackablectl_using_subcommand demo; and __fish_seen_subcommand_from list" -s s -l stack-file -d 'Provide one or more additional (custom) stack file(s)' -r -F
complete -c stackablectl -n "__fish_stackablectl_using_subcommand demo; and __fish_seen_subcommand_from list" -s r -l release-file -d 'Provide one or more additional (custom) release file(s)' -r -F
complete -c stackablectl -n "__fish_stackablectl_using_subcommand demo; and __fish_seen_subcommand_from list" -l helm-repo-stable -d 'Provide a custom Helm stable repository URL' -r -f
complete -c stackablectl -n "__fish_stackablectl_using_subcommand demo; and __fish_seen_subcommand_from list" -l helm-repo-test -d 'Provide a custom Helm test repository URL' -r -f
complete -c stackablectl -n "__fish_stackablectl_using_subcommand demo; and __fish_seen_subcommand_from list" -l helm-repo-dev -d 'Provide a custom Helm dev repository URL' -r -f
complete -c stackablectl -n "__fish_stackablectl_using_subcommand demo; and __fish_seen_subcommand_from list" -l no-cache -d 'Do not cache the remote (default) demo, stack and release files'
complete -c stackablectl -n "__fish_stackablectl_using_subcommand demo; and __fish_seen_subcommand_from list" -s h -l help -d 'Print help (see more with \'--help\')'
complete -c stackablectl -n "__fish_stackablectl_using_subcommand demo; and __fish_seen_subcommand_from list" -s V -l version -d 'Print version'
complete -c stackablectl -n "__fish_stackablectl_using_subcommand demo; and __fish_seen_subcommand_from describe" -s o -l output -r -f -a "{plain\t'Print output formatted as plain text',table\t'Print output formatted as a table',json\t'Print output formatted as JSON',yaml\t'Print output formatted as YAML'}"
complete -c stackablectl -n "__fish_stackablectl_using_subcommand demo; and __fish_seen_subcommand_from describe" -l release -d 'Target a specific Stackable release' -r
complete -c stackablectl -n "__fish_stackablectl_using_subcommand demo; and __fish_seen_subcommand_from describe" -s l -l log-level -d 'Log level this application uses' -r
complete -c stackablectl -n "__fish_stackablectl_using_subcommand demo; and __fish_seen_subcommand_from describe" -s d -l demo-file -d 'Provide one or more additional (custom) demo file(s)' -r -F
complete -c stackablectl -n "__fish_stackablectl_using_subcommand demo; and __fish_seen_subcommand_from describe" -s s -l stack-file -d 'Provide one or more additional (custom) stack file(s)' -r -F
complete -c stackablectl -n "__fish_stackablectl_using_subcommand demo; and __fish_seen_subcommand_from describe" -s r -l release-file -d 'Provide one or more additional (custom) release file(s)' -r -F
complete -c stackablectl -n "__fish_stackablectl_using_subcommand demo; and __fish_seen_subcommand_from describe" -l helm-repo-stable -d 'Provide a custom Helm stable repository URL' -r -f
complete -c stackablectl -n "__fish_stackablectl_using_subcommand demo; and __fish_seen_subcommand_from describe" -l helm-repo-test -d 'Provide a custom Helm test repository URL' -r -f
complete -c stackablectl -n "__fish_stackablectl_using_subcommand demo; and __fish_seen_subcommand_from describe" -l helm-repo-dev -d 'Provide a custom Helm dev repository URL' -r -f
complete -c stackablectl -n "__fish_stackablectl_using_subcommand demo; and __fish_seen_subcommand_from describe" -l no-cache -d 'Do not cache the remote (default) demo, stack and release files'
complete -c stackablectl -n "__fish_stackablectl_using_subcommand demo; and __fish_seen_subcommand_from describe" -s h -l help -d 'Print help (see more with \'--help\')'
complete -c stackablectl -n "__fish_stackablectl_using_subcommand demo; and __fish_seen_subcommand_from describe" -s V -l version -d 'Print version'
complete -c stackablectl -n "__fish_stackablectl_using_subcommand demo; and __fish_seen_subcommand_from install" -l stack-parameters -d 'List of parameters to use when installing the stack' -r
complete -c stackablectl -n "__fish_stackablectl_using_subcommand demo; and __fish_seen_subcommand_from install" -l parameters -d 'List of parameters to use when installing the demo' -r
complete -c stackablectl -n "__fish_stackablectl_using_subcommand demo; and __fish_seen_subcommand_from install" -s c -l cluster -d 'Type of local cluster to use for testing' -r -f -a "{kind\t'Use a kind cluster, see <https://docs.stackable.tech/home/getting_started.html#_installing_kubernetes_using_kind>',minikube\t'Use a minikube cluster'}"
complete -c stackablectl -n "__fish_stackablectl_using_subcommand demo; and __fish_seen_subcommand_from install" -l cluster-name -d 'Name of the local cluster' -r
complete -c stackablectl -n "__fish_stackablectl_using_subcommand demo; and __fish_seen_subcommand_from install" -l cluster-nodes -d 'Number of total nodes in the local cluster' -r
complete -c stackablectl -n "__fish_stackablectl_using_subcommand demo; and __fish_seen_subcommand_from install" -l cluster-cp-nodes -d 'Number of control plane nodes in the local cluster' -r
complete -c stackablectl -n "__fish_stackablectl_using_subcommand demo; and __fish_seen_subcommand_from install" -l operator-namespace -l operator-ns -d 'Namespace where the operators are deployed' -r
complete -c stackablectl -n "__fish_stackablectl_using_subcommand demo; and __fish_seen_subcommand_from install" -s n -l product-namespace -l product-ns -d 'Namespace where the products (e.g. stacks or demos) are deployed' -r
<<<<<<< HEAD
complete -c stackablectl -n "__fish_stackablectl_using_subcommand demo; and __fish_seen_subcommand_from install" -l chart-source -r -f -a "{oci\t'OCI registry',repo\t'Nexus repositories: resolution (dev, test, stable) is based on the version and thus may be operator-specific',tgz\t'Archive'}"
=======
complete -c stackablectl -n "__fish_stackablectl_using_subcommand demo; and __fish_seen_subcommand_from install" -l release -d 'Target a specific Stackable release' -r
>>>>>>> e3ed80ec
complete -c stackablectl -n "__fish_stackablectl_using_subcommand demo; and __fish_seen_subcommand_from install" -s l -l log-level -d 'Log level this application uses' -r
complete -c stackablectl -n "__fish_stackablectl_using_subcommand demo; and __fish_seen_subcommand_from install" -s d -l demo-file -d 'Provide one or more additional (custom) demo file(s)' -r -F
complete -c stackablectl -n "__fish_stackablectl_using_subcommand demo; and __fish_seen_subcommand_from install" -s s -l stack-file -d 'Provide one or more additional (custom) stack file(s)' -r -F
complete -c stackablectl -n "__fish_stackablectl_using_subcommand demo; and __fish_seen_subcommand_from install" -s r -l release-file -d 'Provide one or more additional (custom) release file(s)' -r -F
complete -c stackablectl -n "__fish_stackablectl_using_subcommand demo; and __fish_seen_subcommand_from install" -l helm-repo-stable -d 'Provide a custom Helm stable repository URL' -r -f
complete -c stackablectl -n "__fish_stackablectl_using_subcommand demo; and __fish_seen_subcommand_from install" -l helm-repo-test -d 'Provide a custom Helm test repository URL' -r -f
complete -c stackablectl -n "__fish_stackablectl_using_subcommand demo; and __fish_seen_subcommand_from install" -l helm-repo-dev -d 'Provide a custom Helm dev repository URL' -r -f
complete -c stackablectl -n "__fish_stackablectl_using_subcommand demo; and __fish_seen_subcommand_from install" -l skip-release -d 'Skip the installation of the release during the stack install process'
complete -c stackablectl -n "__fish_stackablectl_using_subcommand demo; and __fish_seen_subcommand_from install" -l no-cache -d 'Do not cache the remote (default) demo, stack and release files'
complete -c stackablectl -n "__fish_stackablectl_using_subcommand demo; and __fish_seen_subcommand_from install" -s h -l help -d 'Print help (see more with \'--help\')'
complete -c stackablectl -n "__fish_stackablectl_using_subcommand demo; and __fish_seen_subcommand_from install" -s V -l version -d 'Print version'
complete -c stackablectl -n "__fish_stackablectl_using_subcommand demo; and __fish_seen_subcommand_from help" -f -a "list" -d 'List available demos'
complete -c stackablectl -n "__fish_stackablectl_using_subcommand demo; and __fish_seen_subcommand_from help" -f -a "describe" -d 'Print out detailed demo information'
complete -c stackablectl -n "__fish_stackablectl_using_subcommand demo; and __fish_seen_subcommand_from help" -f -a "install" -d 'Install a specific demo'
complete -c stackablectl -n "__fish_stackablectl_using_subcommand demo; and __fish_seen_subcommand_from help" -f -a "help" -d 'Print this message or the help of the given subcommand(s)'
complete -c stackablectl -n "__fish_stackablectl_using_subcommand completions; and not __fish_seen_subcommand_from bash elvish fish nushell zsh help" -s l -l log-level -d 'Log level this application uses' -r
complete -c stackablectl -n "__fish_stackablectl_using_subcommand completions; and not __fish_seen_subcommand_from bash elvish fish nushell zsh help" -s d -l demo-file -d 'Provide one or more additional (custom) demo file(s)' -r -F
complete -c stackablectl -n "__fish_stackablectl_using_subcommand completions; and not __fish_seen_subcommand_from bash elvish fish nushell zsh help" -s s -l stack-file -d 'Provide one or more additional (custom) stack file(s)' -r -F
complete -c stackablectl -n "__fish_stackablectl_using_subcommand completions; and not __fish_seen_subcommand_from bash elvish fish nushell zsh help" -s r -l release-file -d 'Provide one or more additional (custom) release file(s)' -r -F
complete -c stackablectl -n "__fish_stackablectl_using_subcommand completions; and not __fish_seen_subcommand_from bash elvish fish nushell zsh help" -l helm-repo-stable -d 'Provide a custom Helm stable repository URL' -r -f
complete -c stackablectl -n "__fish_stackablectl_using_subcommand completions; and not __fish_seen_subcommand_from bash elvish fish nushell zsh help" -l helm-repo-test -d 'Provide a custom Helm test repository URL' -r -f
complete -c stackablectl -n "__fish_stackablectl_using_subcommand completions; and not __fish_seen_subcommand_from bash elvish fish nushell zsh help" -l helm-repo-dev -d 'Provide a custom Helm dev repository URL' -r -f
complete -c stackablectl -n "__fish_stackablectl_using_subcommand completions; and not __fish_seen_subcommand_from bash elvish fish nushell zsh help" -l no-cache -d 'Do not cache the remote (default) demo, stack and release files'
complete -c stackablectl -n "__fish_stackablectl_using_subcommand completions; and not __fish_seen_subcommand_from bash elvish fish nushell zsh help" -s h -l help -d 'Print help (see more with \'--help\')'
complete -c stackablectl -n "__fish_stackablectl_using_subcommand completions; and not __fish_seen_subcommand_from bash elvish fish nushell zsh help" -s V -l version -d 'Print version'
complete -c stackablectl -n "__fish_stackablectl_using_subcommand completions; and not __fish_seen_subcommand_from bash elvish fish nushell zsh help" -f -a "bash" -d 'Generate shell completions for Bash'
complete -c stackablectl -n "__fish_stackablectl_using_subcommand completions; and not __fish_seen_subcommand_from bash elvish fish nushell zsh help" -f -a "elvish" -d 'Generate shell completions for Elvish'
complete -c stackablectl -n "__fish_stackablectl_using_subcommand completions; and not __fish_seen_subcommand_from bash elvish fish nushell zsh help" -f -a "fish" -d 'Generate shell completions for Fish'
complete -c stackablectl -n "__fish_stackablectl_using_subcommand completions; and not __fish_seen_subcommand_from bash elvish fish nushell zsh help" -f -a "nushell" -d 'Generate shell completions for Nushell'
complete -c stackablectl -n "__fish_stackablectl_using_subcommand completions; and not __fish_seen_subcommand_from bash elvish fish nushell zsh help" -f -a "zsh" -d 'Generate shell completions for ZSH'
complete -c stackablectl -n "__fish_stackablectl_using_subcommand completions; and not __fish_seen_subcommand_from bash elvish fish nushell zsh help" -f -a "help" -d 'Print this message or the help of the given subcommand(s)'
complete -c stackablectl -n "__fish_stackablectl_using_subcommand completions; and __fish_seen_subcommand_from bash" -s l -l log-level -d 'Log level this application uses' -r
complete -c stackablectl -n "__fish_stackablectl_using_subcommand completions; and __fish_seen_subcommand_from bash" -s d -l demo-file -d 'Provide one or more additional (custom) demo file(s)' -r -F
complete -c stackablectl -n "__fish_stackablectl_using_subcommand completions; and __fish_seen_subcommand_from bash" -s s -l stack-file -d 'Provide one or more additional (custom) stack file(s)' -r -F
complete -c stackablectl -n "__fish_stackablectl_using_subcommand completions; and __fish_seen_subcommand_from bash" -s r -l release-file -d 'Provide one or more additional (custom) release file(s)' -r -F
complete -c stackablectl -n "__fish_stackablectl_using_subcommand completions; and __fish_seen_subcommand_from bash" -l helm-repo-stable -d 'Provide a custom Helm stable repository URL' -r -f
complete -c stackablectl -n "__fish_stackablectl_using_subcommand completions; and __fish_seen_subcommand_from bash" -l helm-repo-test -d 'Provide a custom Helm test repository URL' -r -f
complete -c stackablectl -n "__fish_stackablectl_using_subcommand completions; and __fish_seen_subcommand_from bash" -l helm-repo-dev -d 'Provide a custom Helm dev repository URL' -r -f
complete -c stackablectl -n "__fish_stackablectl_using_subcommand completions; and __fish_seen_subcommand_from bash" -l no-cache -d 'Do not cache the remote (default) demo, stack and release files'
complete -c stackablectl -n "__fish_stackablectl_using_subcommand completions; and __fish_seen_subcommand_from bash" -s h -l help -d 'Print help (see more with \'--help\')'
complete -c stackablectl -n "__fish_stackablectl_using_subcommand completions; and __fish_seen_subcommand_from bash" -s V -l version -d 'Print version'
complete -c stackablectl -n "__fish_stackablectl_using_subcommand completions; and __fish_seen_subcommand_from elvish" -s l -l log-level -d 'Log level this application uses' -r
complete -c stackablectl -n "__fish_stackablectl_using_subcommand completions; and __fish_seen_subcommand_from elvish" -s d -l demo-file -d 'Provide one or more additional (custom) demo file(s)' -r -F
complete -c stackablectl -n "__fish_stackablectl_using_subcommand completions; and __fish_seen_subcommand_from elvish" -s s -l stack-file -d 'Provide one or more additional (custom) stack file(s)' -r -F
complete -c stackablectl -n "__fish_stackablectl_using_subcommand completions; and __fish_seen_subcommand_from elvish" -s r -l release-file -d 'Provide one or more additional (custom) release file(s)' -r -F
complete -c stackablectl -n "__fish_stackablectl_using_subcommand completions; and __fish_seen_subcommand_from elvish" -l helm-repo-stable -d 'Provide a custom Helm stable repository URL' -r -f
complete -c stackablectl -n "__fish_stackablectl_using_subcommand completions; and __fish_seen_subcommand_from elvish" -l helm-repo-test -d 'Provide a custom Helm test repository URL' -r -f
complete -c stackablectl -n "__fish_stackablectl_using_subcommand completions; and __fish_seen_subcommand_from elvish" -l helm-repo-dev -d 'Provide a custom Helm dev repository URL' -r -f
complete -c stackablectl -n "__fish_stackablectl_using_subcommand completions; and __fish_seen_subcommand_from elvish" -l no-cache -d 'Do not cache the remote (default) demo, stack and release files'
complete -c stackablectl -n "__fish_stackablectl_using_subcommand completions; and __fish_seen_subcommand_from elvish" -s h -l help -d 'Print help (see more with \'--help\')'
complete -c stackablectl -n "__fish_stackablectl_using_subcommand completions; and __fish_seen_subcommand_from elvish" -s V -l version -d 'Print version'
complete -c stackablectl -n "__fish_stackablectl_using_subcommand completions; and __fish_seen_subcommand_from fish" -s l -l log-level -d 'Log level this application uses' -r
complete -c stackablectl -n "__fish_stackablectl_using_subcommand completions; and __fish_seen_subcommand_from fish" -s d -l demo-file -d 'Provide one or more additional (custom) demo file(s)' -r -F
complete -c stackablectl -n "__fish_stackablectl_using_subcommand completions; and __fish_seen_subcommand_from fish" -s s -l stack-file -d 'Provide one or more additional (custom) stack file(s)' -r -F
complete -c stackablectl -n "__fish_stackablectl_using_subcommand completions; and __fish_seen_subcommand_from fish" -s r -l release-file -d 'Provide one or more additional (custom) release file(s)' -r -F
complete -c stackablectl -n "__fish_stackablectl_using_subcommand completions; and __fish_seen_subcommand_from fish" -l helm-repo-stable -d 'Provide a custom Helm stable repository URL' -r -f
complete -c stackablectl -n "__fish_stackablectl_using_subcommand completions; and __fish_seen_subcommand_from fish" -l helm-repo-test -d 'Provide a custom Helm test repository URL' -r -f
complete -c stackablectl -n "__fish_stackablectl_using_subcommand completions; and __fish_seen_subcommand_from fish" -l helm-repo-dev -d 'Provide a custom Helm dev repository URL' -r -f
complete -c stackablectl -n "__fish_stackablectl_using_subcommand completions; and __fish_seen_subcommand_from fish" -l no-cache -d 'Do not cache the remote (default) demo, stack and release files'
complete -c stackablectl -n "__fish_stackablectl_using_subcommand completions; and __fish_seen_subcommand_from fish" -s h -l help -d 'Print help (see more with \'--help\')'
complete -c stackablectl -n "__fish_stackablectl_using_subcommand completions; and __fish_seen_subcommand_from fish" -s V -l version -d 'Print version'
complete -c stackablectl -n "__fish_stackablectl_using_subcommand completions; and __fish_seen_subcommand_from nushell" -s l -l log-level -d 'Log level this application uses' -r
complete -c stackablectl -n "__fish_stackablectl_using_subcommand completions; and __fish_seen_subcommand_from nushell" -s d -l demo-file -d 'Provide one or more additional (custom) demo file(s)' -r -F
complete -c stackablectl -n "__fish_stackablectl_using_subcommand completions; and __fish_seen_subcommand_from nushell" -s s -l stack-file -d 'Provide one or more additional (custom) stack file(s)' -r -F
complete -c stackablectl -n "__fish_stackablectl_using_subcommand completions; and __fish_seen_subcommand_from nushell" -s r -l release-file -d 'Provide one or more additional (custom) release file(s)' -r -F
complete -c stackablectl -n "__fish_stackablectl_using_subcommand completions; and __fish_seen_subcommand_from nushell" -l helm-repo-stable -d 'Provide a custom Helm stable repository URL' -r -f
complete -c stackablectl -n "__fish_stackablectl_using_subcommand completions; and __fish_seen_subcommand_from nushell" -l helm-repo-test -d 'Provide a custom Helm test repository URL' -r -f
complete -c stackablectl -n "__fish_stackablectl_using_subcommand completions; and __fish_seen_subcommand_from nushell" -l helm-repo-dev -d 'Provide a custom Helm dev repository URL' -r -f
complete -c stackablectl -n "__fish_stackablectl_using_subcommand completions; and __fish_seen_subcommand_from nushell" -l no-cache -d 'Do not cache the remote (default) demo, stack and release files'
complete -c stackablectl -n "__fish_stackablectl_using_subcommand completions; and __fish_seen_subcommand_from nushell" -s h -l help -d 'Print help (see more with \'--help\')'
complete -c stackablectl -n "__fish_stackablectl_using_subcommand completions; and __fish_seen_subcommand_from nushell" -s V -l version -d 'Print version'
complete -c stackablectl -n "__fish_stackablectl_using_subcommand completions; and __fish_seen_subcommand_from zsh" -s l -l log-level -d 'Log level this application uses' -r
complete -c stackablectl -n "__fish_stackablectl_using_subcommand completions; and __fish_seen_subcommand_from zsh" -s d -l demo-file -d 'Provide one or more additional (custom) demo file(s)' -r -F
complete -c stackablectl -n "__fish_stackablectl_using_subcommand completions; and __fish_seen_subcommand_from zsh" -s s -l stack-file -d 'Provide one or more additional (custom) stack file(s)' -r -F
complete -c stackablectl -n "__fish_stackablectl_using_subcommand completions; and __fish_seen_subcommand_from zsh" -s r -l release-file -d 'Provide one or more additional (custom) release file(s)' -r -F
complete -c stackablectl -n "__fish_stackablectl_using_subcommand completions; and __fish_seen_subcommand_from zsh" -l helm-repo-stable -d 'Provide a custom Helm stable repository URL' -r -f
complete -c stackablectl -n "__fish_stackablectl_using_subcommand completions; and __fish_seen_subcommand_from zsh" -l helm-repo-test -d 'Provide a custom Helm test repository URL' -r -f
complete -c stackablectl -n "__fish_stackablectl_using_subcommand completions; and __fish_seen_subcommand_from zsh" -l helm-repo-dev -d 'Provide a custom Helm dev repository URL' -r -f
complete -c stackablectl -n "__fish_stackablectl_using_subcommand completions; and __fish_seen_subcommand_from zsh" -l no-cache -d 'Do not cache the remote (default) demo, stack and release files'
complete -c stackablectl -n "__fish_stackablectl_using_subcommand completions; and __fish_seen_subcommand_from zsh" -s h -l help -d 'Print help (see more with \'--help\')'
complete -c stackablectl -n "__fish_stackablectl_using_subcommand completions; and __fish_seen_subcommand_from zsh" -s V -l version -d 'Print version'
complete -c stackablectl -n "__fish_stackablectl_using_subcommand completions; and __fish_seen_subcommand_from help" -f -a "bash" -d 'Generate shell completions for Bash'
complete -c stackablectl -n "__fish_stackablectl_using_subcommand completions; and __fish_seen_subcommand_from help" -f -a "elvish" -d 'Generate shell completions for Elvish'
complete -c stackablectl -n "__fish_stackablectl_using_subcommand completions; and __fish_seen_subcommand_from help" -f -a "fish" -d 'Generate shell completions for Fish'
complete -c stackablectl -n "__fish_stackablectl_using_subcommand completions; and __fish_seen_subcommand_from help" -f -a "nushell" -d 'Generate shell completions for Nushell'
complete -c stackablectl -n "__fish_stackablectl_using_subcommand completions; and __fish_seen_subcommand_from help" -f -a "zsh" -d 'Generate shell completions for ZSH'
complete -c stackablectl -n "__fish_stackablectl_using_subcommand completions; and __fish_seen_subcommand_from help" -f -a "help" -d 'Print this message or the help of the given subcommand(s)'
complete -c stackablectl -n "__fish_stackablectl_using_subcommand cache; and not __fish_seen_subcommand_from list clean help" -s l -l log-level -d 'Log level this application uses' -r
complete -c stackablectl -n "__fish_stackablectl_using_subcommand cache; and not __fish_seen_subcommand_from list clean help" -s d -l demo-file -d 'Provide one or more additional (custom) demo file(s)' -r -F
complete -c stackablectl -n "__fish_stackablectl_using_subcommand cache; and not __fish_seen_subcommand_from list clean help" -s s -l stack-file -d 'Provide one or more additional (custom) stack file(s)' -r -F
complete -c stackablectl -n "__fish_stackablectl_using_subcommand cache; and not __fish_seen_subcommand_from list clean help" -s r -l release-file -d 'Provide one or more additional (custom) release file(s)' -r -F
complete -c stackablectl -n "__fish_stackablectl_using_subcommand cache; and not __fish_seen_subcommand_from list clean help" -l helm-repo-stable -d 'Provide a custom Helm stable repository URL' -r -f
complete -c stackablectl -n "__fish_stackablectl_using_subcommand cache; and not __fish_seen_subcommand_from list clean help" -l helm-repo-test -d 'Provide a custom Helm test repository URL' -r -f
complete -c stackablectl -n "__fish_stackablectl_using_subcommand cache; and not __fish_seen_subcommand_from list clean help" -l helm-repo-dev -d 'Provide a custom Helm dev repository URL' -r -f
complete -c stackablectl -n "__fish_stackablectl_using_subcommand cache; and not __fish_seen_subcommand_from list clean help" -l no-cache -d 'Do not cache the remote (default) demo, stack and release files'
complete -c stackablectl -n "__fish_stackablectl_using_subcommand cache; and not __fish_seen_subcommand_from list clean help" -s h -l help -d 'Print help (see more with \'--help\')'
complete -c stackablectl -n "__fish_stackablectl_using_subcommand cache; and not __fish_seen_subcommand_from list clean help" -s V -l version -d 'Print version'
complete -c stackablectl -n "__fish_stackablectl_using_subcommand cache; and not __fish_seen_subcommand_from list clean help" -f -a "list" -d 'List cached files'
complete -c stackablectl -n "__fish_stackablectl_using_subcommand cache; and not __fish_seen_subcommand_from list clean help" -f -a "clean" -d 'Clean cached files'
complete -c stackablectl -n "__fish_stackablectl_using_subcommand cache; and not __fish_seen_subcommand_from list clean help" -f -a "help" -d 'Print this message or the help of the given subcommand(s)'
complete -c stackablectl -n "__fish_stackablectl_using_subcommand cache; and __fish_seen_subcommand_from list" -s l -l log-level -d 'Log level this application uses' -r
complete -c stackablectl -n "__fish_stackablectl_using_subcommand cache; and __fish_seen_subcommand_from list" -s d -l demo-file -d 'Provide one or more additional (custom) demo file(s)' -r -F
complete -c stackablectl -n "__fish_stackablectl_using_subcommand cache; and __fish_seen_subcommand_from list" -s s -l stack-file -d 'Provide one or more additional (custom) stack file(s)' -r -F
complete -c stackablectl -n "__fish_stackablectl_using_subcommand cache; and __fish_seen_subcommand_from list" -s r -l release-file -d 'Provide one or more additional (custom) release file(s)' -r -F
complete -c stackablectl -n "__fish_stackablectl_using_subcommand cache; and __fish_seen_subcommand_from list" -l helm-repo-stable -d 'Provide a custom Helm stable repository URL' -r -f
complete -c stackablectl -n "__fish_stackablectl_using_subcommand cache; and __fish_seen_subcommand_from list" -l helm-repo-test -d 'Provide a custom Helm test repository URL' -r -f
complete -c stackablectl -n "__fish_stackablectl_using_subcommand cache; and __fish_seen_subcommand_from list" -l helm-repo-dev -d 'Provide a custom Helm dev repository URL' -r -f
complete -c stackablectl -n "__fish_stackablectl_using_subcommand cache; and __fish_seen_subcommand_from list" -l no-cache -d 'Do not cache the remote (default) demo, stack and release files'
complete -c stackablectl -n "__fish_stackablectl_using_subcommand cache; and __fish_seen_subcommand_from list" -s h -l help -d 'Print help (see more with \'--help\')'
complete -c stackablectl -n "__fish_stackablectl_using_subcommand cache; and __fish_seen_subcommand_from list" -s V -l version -d 'Print version'
complete -c stackablectl -n "__fish_stackablectl_using_subcommand cache; and __fish_seen_subcommand_from clean" -s l -l log-level -d 'Log level this application uses' -r
complete -c stackablectl -n "__fish_stackablectl_using_subcommand cache; and __fish_seen_subcommand_from clean" -s d -l demo-file -d 'Provide one or more additional (custom) demo file(s)' -r -F
complete -c stackablectl -n "__fish_stackablectl_using_subcommand cache; and __fish_seen_subcommand_from clean" -s s -l stack-file -d 'Provide one or more additional (custom) stack file(s)' -r -F
complete -c stackablectl -n "__fish_stackablectl_using_subcommand cache; and __fish_seen_subcommand_from clean" -s r -l release-file -d 'Provide one or more additional (custom) release file(s)' -r -F
complete -c stackablectl -n "__fish_stackablectl_using_subcommand cache; and __fish_seen_subcommand_from clean" -l helm-repo-stable -d 'Provide a custom Helm stable repository URL' -r -f
complete -c stackablectl -n "__fish_stackablectl_using_subcommand cache; and __fish_seen_subcommand_from clean" -l helm-repo-test -d 'Provide a custom Helm test repository URL' -r -f
complete -c stackablectl -n "__fish_stackablectl_using_subcommand cache; and __fish_seen_subcommand_from clean" -l helm-repo-dev -d 'Provide a custom Helm dev repository URL' -r -f
complete -c stackablectl -n "__fish_stackablectl_using_subcommand cache; and __fish_seen_subcommand_from clean" -l old -l outdated -d 'Only remove outdated files in the cache'
complete -c stackablectl -n "__fish_stackablectl_using_subcommand cache; and __fish_seen_subcommand_from clean" -l no-cache -d 'Do not cache the remote (default) demo, stack and release files'
complete -c stackablectl -n "__fish_stackablectl_using_subcommand cache; and __fish_seen_subcommand_from clean" -s h -l help -d 'Print help (see more with \'--help\')'
complete -c stackablectl -n "__fish_stackablectl_using_subcommand cache; and __fish_seen_subcommand_from clean" -s V -l version -d 'Print version'
complete -c stackablectl -n "__fish_stackablectl_using_subcommand cache; and __fish_seen_subcommand_from help" -f -a "list" -d 'List cached files'
complete -c stackablectl -n "__fish_stackablectl_using_subcommand cache; and __fish_seen_subcommand_from help" -f -a "clean" -d 'Clean cached files'
complete -c stackablectl -n "__fish_stackablectl_using_subcommand cache; and __fish_seen_subcommand_from help" -f -a "help" -d 'Print this message or the help of the given subcommand(s)'
complete -c stackablectl -n "__fish_stackablectl_using_subcommand experimental-debug" -s n -l namespace -d 'The namespace of the Pod being debugged' -r
complete -c stackablectl -n "__fish_stackablectl_using_subcommand experimental-debug" -s c -l container -d 'The target container to debug' -r
complete -c stackablectl -n "__fish_stackablectl_using_subcommand experimental-debug" -l image -d 'The debug container image' -r
complete -c stackablectl -n "__fish_stackablectl_using_subcommand experimental-debug" -s l -l log-level -d 'Log level this application uses' -r
complete -c stackablectl -n "__fish_stackablectl_using_subcommand experimental-debug" -s d -l demo-file -d 'Provide one or more additional (custom) demo file(s)' -r -F
complete -c stackablectl -n "__fish_stackablectl_using_subcommand experimental-debug" -s s -l stack-file -d 'Provide one or more additional (custom) stack file(s)' -r -F
complete -c stackablectl -n "__fish_stackablectl_using_subcommand experimental-debug" -s r -l release-file -d 'Provide one or more additional (custom) release file(s)' -r -F
complete -c stackablectl -n "__fish_stackablectl_using_subcommand experimental-debug" -l helm-repo-stable -d 'Provide a custom Helm stable repository URL' -r -f
complete -c stackablectl -n "__fish_stackablectl_using_subcommand experimental-debug" -l helm-repo-test -d 'Provide a custom Helm test repository URL' -r -f
complete -c stackablectl -n "__fish_stackablectl_using_subcommand experimental-debug" -l helm-repo-dev -d 'Provide a custom Helm dev repository URL' -r -f
complete -c stackablectl -n "__fish_stackablectl_using_subcommand experimental-debug" -l no-cache -d 'Do not cache the remote (default) demo, stack and release files'
complete -c stackablectl -n "__fish_stackablectl_using_subcommand experimental-debug" -s h -l help -d 'Print help (see more with \'--help\')'
complete -c stackablectl -n "__fish_stackablectl_using_subcommand experimental-debug" -s V -l version -d 'Print version'
complete -c stackablectl -n "__fish_stackablectl_using_subcommand help; and not __fish_seen_subcommand_from operator release stack stacklet demo completions cache experimental-debug help" -f -a "operator" -d 'Interact with single operator instead of the full platform'
complete -c stackablectl -n "__fish_stackablectl_using_subcommand help; and not __fish_seen_subcommand_from operator release stack stacklet demo completions cache experimental-debug help" -f -a "release" -d 'Interact with all operators of the platform which are released together'
complete -c stackablectl -n "__fish_stackablectl_using_subcommand help; and not __fish_seen_subcommand_from operator release stack stacklet demo completions cache experimental-debug help" -f -a "stack" -d 'Interact with stacks, which are ready-to-use product combinations'
complete -c stackablectl -n "__fish_stackablectl_using_subcommand help; and not __fish_seen_subcommand_from operator release stack stacklet demo completions cache experimental-debug help" -f -a "stacklet" -d 'Interact with deployed stacklets, which are bundles of resources and containers required to run the product'
complete -c stackablectl -n "__fish_stackablectl_using_subcommand help; and not __fish_seen_subcommand_from operator release stack stacklet demo completions cache experimental-debug help" -f -a "demo" -d 'Interact with demos, which are end-to-end usage demonstrations of the Stackable data platform'
complete -c stackablectl -n "__fish_stackablectl_using_subcommand help; and not __fish_seen_subcommand_from operator release stack stacklet demo completions cache experimental-debug help" -f -a "completions" -d 'Generate shell completions for this tool'
complete -c stackablectl -n "__fish_stackablectl_using_subcommand help; and not __fish_seen_subcommand_from operator release stack stacklet demo completions cache experimental-debug help" -f -a "cache" -d 'Interact with locally cached files'
complete -c stackablectl -n "__fish_stackablectl_using_subcommand help; and not __fish_seen_subcommand_from operator release stack stacklet demo completions cache experimental-debug help" -f -a "experimental-debug" -d 'EXPERIMENTAL: Launch a debug container for a Pod'
complete -c stackablectl -n "__fish_stackablectl_using_subcommand help; and not __fish_seen_subcommand_from operator release stack stacklet demo completions cache experimental-debug help" -f -a "help" -d 'Print this message or the help of the given subcommand(s)'
complete -c stackablectl -n "__fish_stackablectl_using_subcommand help; and __fish_seen_subcommand_from operator" -f -a "list" -d 'List available operators'
complete -c stackablectl -n "__fish_stackablectl_using_subcommand help; and __fish_seen_subcommand_from operator" -f -a "describe" -d 'Print out detailed operator information'
complete -c stackablectl -n "__fish_stackablectl_using_subcommand help; and __fish_seen_subcommand_from operator" -f -a "install" -d 'Install one or more operators'
complete -c stackablectl -n "__fish_stackablectl_using_subcommand help; and __fish_seen_subcommand_from operator" -f -a "uninstall" -d 'Uninstall one or more operators'
complete -c stackablectl -n "__fish_stackablectl_using_subcommand help; and __fish_seen_subcommand_from operator" -f -a "installed" -d 'List installed operators'
complete -c stackablectl -n "__fish_stackablectl_using_subcommand help; and __fish_seen_subcommand_from release" -f -a "list" -d 'List available releases'
complete -c stackablectl -n "__fish_stackablectl_using_subcommand help; and __fish_seen_subcommand_from release" -f -a "describe" -d 'Print out detailed release information'
complete -c stackablectl -n "__fish_stackablectl_using_subcommand help; and __fish_seen_subcommand_from release" -f -a "install" -d 'Install a specific release'
complete -c stackablectl -n "__fish_stackablectl_using_subcommand help; and __fish_seen_subcommand_from release" -f -a "uninstall" -d 'Uninstall a release'
complete -c stackablectl -n "__fish_stackablectl_using_subcommand help; and __fish_seen_subcommand_from stack" -f -a "list" -d 'List available stacks'
complete -c stackablectl -n "__fish_stackablectl_using_subcommand help; and __fish_seen_subcommand_from stack" -f -a "describe" -d 'Describe a specific stack'
complete -c stackablectl -n "__fish_stackablectl_using_subcommand help; and __fish_seen_subcommand_from stack" -f -a "install" -d 'Install a specific stack'
complete -c stackablectl -n "__fish_stackablectl_using_subcommand help; and __fish_seen_subcommand_from stacklet" -f -a "credentials" -d 'Display credentials for a stacklet'
complete -c stackablectl -n "__fish_stackablectl_using_subcommand help; and __fish_seen_subcommand_from stacklet" -f -a "list" -d 'List deployed stacklets'
complete -c stackablectl -n "__fish_stackablectl_using_subcommand help; and __fish_seen_subcommand_from demo" -f -a "list" -d 'List available demos'
complete -c stackablectl -n "__fish_stackablectl_using_subcommand help; and __fish_seen_subcommand_from demo" -f -a "describe" -d 'Print out detailed demo information'
complete -c stackablectl -n "__fish_stackablectl_using_subcommand help; and __fish_seen_subcommand_from demo" -f -a "install" -d 'Install a specific demo'
complete -c stackablectl -n "__fish_stackablectl_using_subcommand help; and __fish_seen_subcommand_from completions" -f -a "bash" -d 'Generate shell completions for Bash'
complete -c stackablectl -n "__fish_stackablectl_using_subcommand help; and __fish_seen_subcommand_from completions" -f -a "elvish" -d 'Generate shell completions for Elvish'
complete -c stackablectl -n "__fish_stackablectl_using_subcommand help; and __fish_seen_subcommand_from completions" -f -a "fish" -d 'Generate shell completions for Fish'
complete -c stackablectl -n "__fish_stackablectl_using_subcommand help; and __fish_seen_subcommand_from completions" -f -a "nushell" -d 'Generate shell completions for Nushell'
complete -c stackablectl -n "__fish_stackablectl_using_subcommand help; and __fish_seen_subcommand_from completions" -f -a "zsh" -d 'Generate shell completions for ZSH'
complete -c stackablectl -n "__fish_stackablectl_using_subcommand help; and __fish_seen_subcommand_from cache" -f -a "list" -d 'List cached files'
complete -c stackablectl -n "__fish_stackablectl_using_subcommand help; and __fish_seen_subcommand_from cache" -f -a "clean" -d 'Clean cached files'<|MERGE_RESOLUTION|>--- conflicted
+++ resolved
@@ -246,11 +246,8 @@
 complete -c stackablectl -n "__fish_stackablectl_using_subcommand stack; and __fish_seen_subcommand_from install" -l cluster-cp-nodes -d 'Number of control plane nodes in the local cluster' -r
 complete -c stackablectl -n "__fish_stackablectl_using_subcommand stack; and __fish_seen_subcommand_from install" -l operator-namespace -l operator-ns -d 'Namespace where the operators are deployed' -r
 complete -c stackablectl -n "__fish_stackablectl_using_subcommand stack; and __fish_seen_subcommand_from install" -s n -l product-namespace -l product-ns -d 'Namespace where the products (e.g. stacks or demos) are deployed' -r
-<<<<<<< HEAD
 complete -c stackablectl -n "__fish_stackablectl_using_subcommand stack; and __fish_seen_subcommand_from install" -l chart-source -r -f -a "{oci\t'OCI registry',repo\t'Nexus repositories: resolution (dev, test, stable) is based on the version and thus may be operator-specific',tgz\t'Archive'}"
-=======
 complete -c stackablectl -n "__fish_stackablectl_using_subcommand stack; and __fish_seen_subcommand_from install" -l release -d 'Target a specific Stackable release' -r
->>>>>>> e3ed80ec
 complete -c stackablectl -n "__fish_stackablectl_using_subcommand stack; and __fish_seen_subcommand_from install" -s l -l log-level -d 'Log level this application uses' -r
 complete -c stackablectl -n "__fish_stackablectl_using_subcommand stack; and __fish_seen_subcommand_from install" -s d -l demo-file -d 'Provide one or more additional (custom) demo file(s)' -r -F
 complete -c stackablectl -n "__fish_stackablectl_using_subcommand stack; and __fish_seen_subcommand_from install" -s s -l stack-file -d 'Provide one or more additional (custom) stack file(s)' -r -F
@@ -353,11 +350,8 @@
 complete -c stackablectl -n "__fish_stackablectl_using_subcommand demo; and __fish_seen_subcommand_from install" -l cluster-cp-nodes -d 'Number of control plane nodes in the local cluster' -r
 complete -c stackablectl -n "__fish_stackablectl_using_subcommand demo; and __fish_seen_subcommand_from install" -l operator-namespace -l operator-ns -d 'Namespace where the operators are deployed' -r
 complete -c stackablectl -n "__fish_stackablectl_using_subcommand demo; and __fish_seen_subcommand_from install" -s n -l product-namespace -l product-ns -d 'Namespace where the products (e.g. stacks or demos) are deployed' -r
-<<<<<<< HEAD
 complete -c stackablectl -n "__fish_stackablectl_using_subcommand demo; and __fish_seen_subcommand_from install" -l chart-source -r -f -a "{oci\t'OCI registry',repo\t'Nexus repositories: resolution (dev, test, stable) is based on the version and thus may be operator-specific',tgz\t'Archive'}"
-=======
 complete -c stackablectl -n "__fish_stackablectl_using_subcommand demo; and __fish_seen_subcommand_from install" -l release -d 'Target a specific Stackable release' -r
->>>>>>> e3ed80ec
 complete -c stackablectl -n "__fish_stackablectl_using_subcommand demo; and __fish_seen_subcommand_from install" -s l -l log-level -d 'Log level this application uses' -r
 complete -c stackablectl -n "__fish_stackablectl_using_subcommand demo; and __fish_seen_subcommand_from install" -s d -l demo-file -d 'Provide one or more additional (custom) demo file(s)' -r -F
 complete -c stackablectl -n "__fish_stackablectl_using_subcommand demo; and __fish_seen_subcommand_from install" -s s -l stack-file -d 'Provide one or more additional (custom) stack file(s)' -r -F
