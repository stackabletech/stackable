--- conflicted
+++ resolved
@@ -33,13 +33,10 @@
     "vitest": "^0.31.1"
   },
   "dependencies": {
-<<<<<<< HEAD
     "@fluent/bundle": "^0.18.0",
     "@fluent/langneg": "^0.7.0",
     "@fluent/sequence": "^0.8.0",
-=======
     "@solid-devtools/overlay": "^0.27.7",
->>>>>>> 0e3d2a5d
     "@solidjs/router": "^0.8.2",
     "@unocss/reset": "^0.51.12",
     "feather-icons": "^4.29.0",
