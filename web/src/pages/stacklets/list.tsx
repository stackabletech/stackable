import { For, Show, createResource } from 'solid-js';
<<<<<<< HEAD

import { DisplayCondition, getStacklets } from '@/api/stacklets';
import { translate } from '@/localization';

import { DataTable } from '@/components/datatable';

=======
import { DisplayCondition, getStacklets } from '../../api/stacklets';
import { DataTable } from '../../components/datatable';
>>>>>>> 5ed614c9
import styles from './list.module.css';

export const Stacklets = () => {
  // TODO (Techassi): Let's find a way to throttle spamming the refresh by making sure the request is done
  const [stacklets, { refetch }] = createResource(getStacklets);
  return (
    <div class='col-span-full mt-8'>
      <DataTable
        items={stacklets() || []}
        columns={[
          {
            name: translate('stacklet--product'),
            value: (x) => x.product,
            sortBy: (x) => x.product,
          },
          {
            name: translate('stacklet--namespace'),
            value: (x) => x.namespace || '(Cluster-scoped)',
            sortBy: (x) => x.namespace || '',
          },
          {
            name: translate('stacklet--name'),
            value: (x) => x.name,
            sortBy: (x) => x.name,
          },
          {
<<<<<<< HEAD
            name: translate('stacklet--status'),
            value: (x) => <StackletConditions conditions={x.conditions} />,
=======
            label: translate('stacklet--endpoints'),
            get: (x) => <StackletEndpoints endpoints={x.endpoints} />,
          },
          {
            label: translate('stacklet--status'),
            get: (x) => <StackletConditions conditions={x.conditions} />,
>>>>>>> 5ed614c9
          },
        ]}
        refresh={refetch}
        // isLoading={stacklets.loading}
      />
    </div>
  );
};

const StackletConditions = (props: { conditions: DisplayCondition[] }) => (
  <Show when={props.conditions.length > 0} fallback={<span>-</span>}>
    <ul class='p-0 m-0'>
      <For each={props.conditions}>
        {(cond) => (
          <li class={styles.inlineListItem}>
            <StackletCondition condition={cond} />
          </li>
        )}
      </For>
    </ul>
  </Show>
);

const StackletCondition = (props: { condition: DisplayCondition }) => (
  <span
    classList={{
      'c-green': props.condition.is_good === true,
      'c-red': props.condition.is_good === false,
    }}
    title={props.condition.message || undefined}
  >
    {props.condition.condition}
  </span>
);

const StackletEndpoints = (props: {
  endpoints: { [key: string]: string | undefined };
}) => (
  <ul class='p-0 m-0'>
    <For each={Object.entries(props.endpoints)}>
      {(item) => (
        <li class={styles.inlineListItem}>
          <Show
            when={
              item[1]?.startsWith('http://') || item[1]?.startsWith('https://')
            }
            fallback={
              <span class='c-white'>
                {item[0]}: {item[1]}
              </span>
            }
          >
            <a class='c-white' href={item[1]}>
              {item[0]}
            </a>
          </Show>
        </li>
      )}
    </For>
  </ul>
);<|MERGE_RESOLUTION|>--- conflicted
+++ resolved
@@ -1,15 +1,10 @@
 import { For, Show, createResource } from 'solid-js';
-<<<<<<< HEAD
 
 import { DisplayCondition, getStacklets } from '@/api/stacklets';
 import { translate } from '@/localization';
 
 import { DataTable } from '@/components/datatable';
 
-=======
-import { DisplayCondition, getStacklets } from '../../api/stacklets';
-import { DataTable } from '../../components/datatable';
->>>>>>> 5ed614c9
 import styles from './list.module.css';
 
 export const Stacklets = () => {
@@ -36,17 +31,12 @@
             sortBy: (x) => x.name,
           },
           {
-<<<<<<< HEAD
+            name: translate('stacklet--endpoints'),
+            value: (x) => <StackletEndpoints endpoints={x.endpoints} />,
+          },
+          {
             name: translate('stacklet--status'),
             value: (x) => <StackletConditions conditions={x.conditions} />,
-=======
-            label: translate('stacklet--endpoints'),
-            get: (x) => <StackletEndpoints endpoints={x.endpoints} />,
-          },
-          {
-            label: translate('stacklet--status'),
-            get: (x) => <StackletConditions conditions={x.conditions} />,
->>>>>>> 5ed614c9
           },
         ]}
         refresh={refetch}
