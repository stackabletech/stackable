--- conflicted
+++ resolved
@@ -7,13 +7,10 @@
 import { StackletConnectionDetails } from './pages/stacklets/connect';
 import { Stacklets } from './pages/stacklets/list';
 import { LoginPageOr } from './pages/login';
-<<<<<<< HEAD
 import { LanguageProvider } from './localization';
-=======
 import { attachDevtoolsOverlay } from '@solid-devtools/overlay';
 
 attachDevtoolsOverlay();
->>>>>>> 0e3d2a5d
 
 const App = () => {
   return (
