--- conflicted
+++ resolved
@@ -4,20 +4,14 @@
 import { render } from 'solid-js/web';
 import { Route, Router, Routes } from '@solidjs/router';
 import { Listeners } from './pages/listeners';
-<<<<<<< HEAD
-import { ProductClusters } from './pages/product-clusters/list';
-import { ProductClusterConnectionDetails } from './pages/product-clusters/connect';
 import { Header } from './components/header';
-=======
+import { StackletConnectionDetails } from './pages/stacklets/connect';
 import { Stacklets } from './pages/stacklets/list';
-import { StackletConnectionDetails } from './pages/stacklets/connect';
->>>>>>> d8c6e371
 
 const Home = () => {
   return <>lorem ipsum dolor sit amet</>;
 };
 
-<<<<<<< HEAD
 const App = () => {
   return (
     <div class='bg-gray-900 min-h-screen c-white'>
@@ -25,61 +19,14 @@
       <div class='max-w-5xl mx-a mt-16'>
         <Routes>
           <Route
-            path='/product-clusters/:namespace/:name/connect'
-            component={ProductClusterConnectionDetails}
+            path='/stacklets/:namespace/:name/connect'
+            component={StackletConnectionDetails}
           />
-          <Route path='/product-clusters' component={ProductClusters} />
+          <Route path='/stacklets' component={Stacklets} />
           <Route path='/listeners' component={Listeners} />
           <Route path='/' component={Home} />
         </Routes>
       </div>
-=======
-interface NavItemProps {
-  href: string;
-}
-
-const GlobalNav = () => {
-  const NavItem = (props: ParentProps<NavItemProps>) => (
-    <li class='inline mr-1'>
-      <A
-        href={props.href}
-        class='p-1 c-white inline-block'
-        activeClass='bg-stblue'
-        inactiveClass='bg-stblue bg-opacity-50 hover:bg-opacity-80'
-      >
-        {props.children}
-      </A>
-    </li>
-  );
-
-  return (
-    <>
-      <nav class='bg-gray'>
-        <ul class='m-0 p-0'>
-          <NavItem href='/stacklets'>stacklets</NavItem>
-          <NavItem href='/listeners'>listeners</NavItem>
-          <NavItem href='/stacks'>stacks</NavItem>
-        </ul>
-      </nav>
-    </>
-  );
-};
-
-const App = () => {
-  return (
-    <div class='max-w-5xl ma'>
-      <h1>stackablectl, web edition</h1>
-      <GlobalNav />
-      <Routes>
-        <Route
-          path='/stacklets/:namespace/:name/connect'
-          component={StackletConnectionDetails}
-        />
-        <Route path='/stacklets' component={Stacklets} />
-        <Route path='/listeners' component={Listeners} />
-        <Route path='/' component={Home} />
-      </Routes>
->>>>>>> d8c6e371
     </div>
   );
 };
