--- conflicted
+++ resolved
@@ -38,17 +38,7 @@
 };
 
 const App = () => {
-<<<<<<< HEAD
-    return <div class='max-w-5xl ma'>
-        <h1>stackablectl, web edition</h1>
-        <GlobalNav />
-        <Routes>
-            <Route path="/listeners" component={Listeners} />
-            <Route path="/" component={Home} />
-        </Routes>
-    </div>
-=======
-  return <div class='w-5xl ma'>
+  return <div class='max-w-5xl ma'>
     <h1>stackablectl, web edition</h1>
     <GlobalNav />
     <Routes>
@@ -56,7 +46,6 @@
       <Route path="/" component={Home} />
     </Routes>
   </div>;
->>>>>>> f1514069
 };
 
 const root = document.querySelector('#app');
