--- conflicted
+++ resolved
@@ -1,104 +1,30 @@
-import { Show, For, Switch, Match, createResource, JSX } from "solid-js";
-import { getListeners } from "../api";
+import { Show, For, Switch, Match, createResource, JSX } from 'solid-js';
+import { getListeners } from '../api';
 
-<<<<<<< HEAD
 interface DataTableColumn<T> {
-    label: string,
-    get: (x: T) => JSX.Element,
+  label: string;
+  get: (x: T) => JSX.Element;
 }
 interface DataTableProps<T> {
-    columns: DataTableColumn<T>[],
-    items: T[],
+  columns: DataTableColumn<T>[];
+  items: T[];
 }
 function DataTable<T>(props: DataTableProps<T>): JSX.Element {
-    return <>
-        <table>
-            <thead>
-                <tr>
-                    <For each={props.columns}>{(col) =>
-                        <th>
-                            {col.label}
-                        </th>
-                    }</For>
-                </tr>
-            </thead>
-            <tbody>
-                <For each={props.items}>{(item) =>
-                    <tr>
-                        <For each={props.columns}>{(col) =>
-                            <td>{col.get(item)}</td>
-                        }</For>
-                    </tr>
-                }</For>
-            </tbody>
-        </table>
-    </>;
-}
-
-export const Listeners = () => {
-    const [listeners, { refetch }] = createResource(getListeners);
-    return <>
-        <button onClick={refetch}>Refresh</button>
-        <Show when={listeners.loading}>Loading...</Show>
-        <DataTable items={listeners() || []} columns={[
-            { label: "Product", get: listener => listener.product },
-            { label: "Namespace", get: listener => listener.metadata.namespace },
-            { label: "Name", get: listener => listener.metadata.name },
-            {
-                label: "Endpoints",
-                get: listener => <ul>
-                    <For each={listener.endpoints}>{(endpoint) =>
-                        <li>
-                            <Switch fallback={endpoint.path}>
-                                <Match when={endpoint.web}><a href={endpoint.path}>{endpoint.path}</a></Match>
-                            </Switch>
-                        </li>
-                    }</For>
-                </ul>
-            },
-            { label: "Info", get: _ => "" }
-        ]} />
-    </>;
-=======
-// eslint-disable-next-line @typescript-eslint/naming-convention
-export const Listeners = () => {
-  const [listeners, { refetch }] = createResource(getListeners);
   return (
     <>
-      <button onClick={refetch}>Refresh</button>
-      <Show when={listeners.loading}>Loading...</Show>
       <table>
         <thead>
           <tr>
-            <th>Product</th>
-            <th>Namespace</th>
-            <th>Name</th>
-            <th>Endpoints</th>
-            <th>Info</th>
+            <For each={props.columns}>{(col) => <th>{col.label}</th>}</For>
           </tr>
         </thead>
         <tbody>
-          <For each={listeners()}>
-            {(listener) => (
+          <For each={props.items}>
+            {(item) => (
               <tr>
-                <td>{listener.product}</td>
-                <td>{listener.metadata.namespace}</td>
-                <td>{listener.metadata.name}</td>
-                <td>
-                  <ul>
-                    <For each={listener.endpoints}>
-                      {(endpoint) => (
-                        <li>
-                          <Switch fallback={endpoint.path}>
-                            <Match when={endpoint.web}>
-                              <a href={endpoint.path}>{endpoint.path}</a>
-                            </Match>
-                          </Switch>
-                        </li>
-                      )}
-                    </For>
-                  </ul>
-                </td>
+                <For each={props.columns}>
+                  {(col) => <td>{col.get(item)}</td>}
+                </For>
               </tr>
             )}
           </For>
@@ -106,5 +32,44 @@
       </table>
     </>
   );
->>>>>>> 0821c805
+}
+
+export const Listeners = () => {
+  const [listeners, { refetch }] = createResource(getListeners);
+  return (
+    <>
+      <button onClick={refetch}>Refresh</button>
+      <Show when={listeners.loading}>Loading...</Show>
+      <DataTable
+        items={listeners() || []}
+        columns={[
+          { label: 'Product', get: (listener) => listener.product },
+          {
+            label: 'Namespace',
+            get: (listener) => listener.metadata.namespace,
+          },
+          { label: 'Name', get: (listener) => listener.metadata.name },
+          {
+            label: 'Endpoints',
+            get: (listener) => (
+              <ul>
+                <For each={listener.endpoints}>
+                  {(endpoint) => (
+                    <li>
+                      <Switch fallback={endpoint.path}>
+                        <Match when={endpoint.web}>
+                          <a href={endpoint.path}>{endpoint.path}</a>
+                        </Match>
+                      </Switch>
+                    </li>
+                  )}
+                </For>
+              </ul>
+            ),
+          },
+          { label: 'Info', get: (_) => '' },
+        ]}
+      />
+    </>
+  );
 };