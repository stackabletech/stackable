--- conflicted
+++ resolved
@@ -1,10 +1,6 @@
 [package]
 name = "stackabled"
-<<<<<<< HEAD
-version = "0.0.0-dev"
-=======
 version.workspace = true
->>>>>>> 17be2429
 edition = "2021"
 
 [features]
