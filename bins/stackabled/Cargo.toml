--- conflicted
+++ resolved
@@ -20,10 +20,7 @@
 stackabled-web = { path = "../../web", optional = true }
 serde.workspace = true
 k8s-openapi.workspace = true
-<<<<<<< HEAD
 tower-http = { version = "0.4.1", features = ["validate-request"] }
 bcrypt = "0.14.0"
 uuid = { version = "1.4.0", features = ["v4"] }
-=======
-futures = "0.3.28"
->>>>>>> 12c957b7
+futures = "0.3.28"