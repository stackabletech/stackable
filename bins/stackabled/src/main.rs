use std::net::SocketAddr;

use axum::{
    response::Redirect,
    routing::{get, post},
    Router, Server,
};
use clap::Parser;
<<<<<<< HEAD
use snafu::{ResultExt, Whatever};
use stackabled::{
    api_doc, handlers,
    middleware::{self, authentication::Authenticator},
};
=======
use futures::FutureExt;
use utoipa::OpenApi;
>>>>>>> 12c957b7
use utoipa_swagger_ui::SwaggerUi;

use crate::cli::Cli;

mod cli;

#[tokio::main]
#[snafu::report]
async fn main() -> Result<(), Whatever> {
    let cli = Cli::parse();

    let authn =
        Authenticator::load_htpasswd(&cli.htpasswd).whatever_context("failed to load htpasswd")?;

    // Run the server
    let api = Router::new()
        .route("/ping", get(handlers::root::ping))
        .nest("/demos", handlers::demos::router())
        .nest("/stacks", handlers::stacks::router())
        .nest("/releases", handlers::releases::router())
        .nest("/stacklets", handlers::stacklets::router())
        .route("/login", post(middleware::authentication::log_in))
        .layer(authn.clone().layer());

    let router = Router::new()
        .nest("/api/", api)
        .nest("/ui/", handlers::ui::router())
        .merge(SwaggerUi::new("/swagger-ui").url("/api-docs/openapi.json", api_doc::openapi()))
        .route("/", get(|| async { Redirect::permanent("/ui/") }));

    // Needed in next axum version
    // let listener = TcpListener::bind("127.0.0.1:8000").await?;

    if let Err(err) = Server::bind(&SocketAddr::new(cli.address, cli.port))
        .serve(router.into_make_service())
        .with_graceful_shutdown(wait_for_shutdown_signal())
        .await
    {
        eprintln!("{err}")
    }
<<<<<<< HEAD

    Ok(())
=======
}

async fn wait_for_shutdown_signal() {
    // Copied from kube::runtime::Controller::shutdown_on_signal
    futures::future::select(
        tokio::signal::ctrl_c().map(|_| ()).boxed(),
        #[cfg(unix)]
        tokio::signal::unix::signal(tokio::signal::unix::SignalKind::terminate())
            .unwrap()
            .recv()
            .map(|_| ())
            .boxed(),
        // Assume that ctrl_c is enough on non-Unix platforms (such as Windows)
        #[cfg(not(unix))]
        futures::future::pending::<()>(),
    )
    .await;
>>>>>>> 12c957b7
}<|MERGE_RESOLUTION|>--- conflicted
+++ resolved
@@ -6,16 +6,12 @@
     Router, Server,
 };
 use clap::Parser;
-<<<<<<< HEAD
+use futures::FutureExt;
 use snafu::{ResultExt, Whatever};
 use stackabled::{
     api_doc, handlers,
     middleware::{self, authentication::Authenticator},
 };
-=======
-use futures::FutureExt;
-use utoipa::OpenApi;
->>>>>>> 12c957b7
 use utoipa_swagger_ui::SwaggerUi;
 
 use crate::cli::Cli;
@@ -56,10 +52,8 @@
     {
         eprintln!("{err}")
     }
-<<<<<<< HEAD
 
     Ok(())
-=======
 }
 
 async fn wait_for_shutdown_signal() {
@@ -77,5 +71,4 @@
         futures::future::pending::<()>(),
     )
     .await;
->>>>>>> 12c957b7
 }