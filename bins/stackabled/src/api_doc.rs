--- conflicted
+++ resolved
@@ -30,15 +30,12 @@
         handlers::stacklets::get_stacklets,
         middleware::authentication::log_in,
     ),
-<<<<<<< HEAD
-    components(schemas(DemoSpecV2, ManifestSpec, Parameter, ReleaseSpec, Stacklet, DisplayCondition, synthetic_types::ObjectMeta))
-=======
     components(schemas(
-        DemoSpecV2, ManifestSpec, Parameter, ReleaseSpec, handlers::stacklets::Stacklet, synthetic_types::ObjectMeta,
+        DemoSpecV2, ManifestSpec, Parameter, ReleaseSpec,
+        Stacklet, DisplayCondition,
+        synthetic_types::ObjectMeta,
         Session, SessionToken,
-    )),
-    security(("session_token" = []), ("basic" = []))
->>>>>>> 17be2429
+    ))
 )]
 struct ApiDoc {}
 
