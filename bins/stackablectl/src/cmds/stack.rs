--- conflicted
+++ resolved
@@ -16,12 +16,12 @@
         release::ReleaseList,
         stack::{StackError, StackList},
     },
-    utils::{path::PathOrUrlParseError, read::CacheSettings},
+    utils::path::PathOrUrlParseError,
 };
 
 // Local
 use crate::{
-    cli::{Cli, ClusterType, OutputType},
+    cli::{CacheSettingsError, Cli, ClusterType, OutputType},
     constants::CACHE_HOME_PATH,
 };
 
@@ -101,7 +101,6 @@
 
 #[derive(Debug, Snafu)]
 pub enum StackCmdError {
-<<<<<<< HEAD
     #[snafu(display("path/url parse error"))]
     PathOrUrlParseError { source: PathOrUrlParseError },
 
@@ -119,13 +118,9 @@
 
     #[snafu(display("list error"))]
     ListError { source: ListError },
-=======
-    #[snafu(display("unable to format yaml output:: {source}"))]
-    YamlError { source: serde_yaml::Error },
-
-    #[snafu(display("unable to format json output:: {source}"))]
-    JsonError { source: serde_json::Error },
->>>>>>> 1b63212b
+
+    #[snafu(display("cache settings resolution error"), context(false))]
+    CacheSettingsError { source: CacheSettingsError },
 }
 
 impl StackArgs {
@@ -138,8 +133,7 @@
             .context(XdgSnafu {})?
             .get_cache_home();
 
-        let cache_settings = CacheSettings::from((cache_file_path, !common_args.no_cache));
-        let stack_list = StackList::build(files, cache_settings)
+        let stack_list = StackList::build(&files, &common_args.cache_settings()?)
             .await
             .context(ListSnafu {})?;
 
@@ -249,8 +243,7 @@
         .context(XdgSnafu {})?
         .get_cache_home();
 
-    let cache_settings = CacheSettings::from((cache_file_path, !common_args.no_cache));
-    let release_list = ReleaseList::build(files, cache_settings)
+    let release_list = ReleaseList::build(&files, &common_args.cache_settings()?)
         .await
         .context(ListSnafu {})?;
 
