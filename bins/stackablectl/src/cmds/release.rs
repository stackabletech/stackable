// External crates
use clap::{Args, Subcommand};
use comfy_table::{
    presets::{NOTHING, UTF8_FULL},
    ContentArrangement, Table,
};
use snafu::{ResultExt, Snafu};
use tracing::{info, instrument};

// Stackable library
use stackable::{
    cluster::ClusterError,
    common::ListError,
    platform::release::{ReleaseInstallError, ReleaseList, ReleaseUninstallError},
    utils::path::PathOrUrlParseError,
};

// Local
use crate::cli::{CacheSettingsError, Cli, CommonClusterArgs, OutputType};

#[derive(Debug, Args)]
pub struct ReleaseArgs {
    #[command(subcommand)]
    subcommand: ReleaseCommands,
}

#[derive(Debug, Subcommand)]
pub enum ReleaseCommands {
    /// List available releases
    #[command(alias("ls"))]
    List(ReleaseListArgs),

    /// Print out detailed release information
    #[command(alias("desc"))]
    Describe(ReleaseDescribeArgs),

    /// Install a specific release
    #[command(aliases(["i", "in"]))]
    Install(ReleaseInstallArgs),

    /// Uninstall a release
    #[command(aliases(["rm", "un"]))]
    Uninstall(ReleaseUninstallArgs),
}

#[derive(Debug, Args)]
pub struct ReleaseListArgs {
    #[arg(short, long = "output", value_enum, default_value_t = Default::default())]
    output_type: OutputType,
}

#[derive(Debug, Args)]
pub struct ReleaseDescribeArgs {
    #[arg(name = "RELEASE")]
    release: String,

    #[arg(short, long = "output", value_enum, default_value_t = Default::default())]
    output_type: OutputType,
}

#[derive(Debug, Args)]
pub struct ReleaseInstallArgs {
    /// Release to install
    #[arg(name = "RELEASE")]
    release: String,

    /// Whitelist of product operators to install
    #[arg(short, long = "include", group = "products")]
    included_products: Vec<String>,

    /// Blacklist of product operators to install
    #[arg(short, long = "exclude", group = "products")]
    excluded_products: Vec<String>,

    #[command(flatten)]
    local_cluster: CommonClusterArgs,
}

#[derive(Debug, Args)]
pub struct ReleaseUninstallArgs {
    /// Name of the release to uninstall
    #[arg(name = "RELEASE")]
    release: String,
}

#[derive(Debug, Snafu)]
pub enum ReleaseCmdError {
    #[snafu(display("unable to format yaml output"))]
    YamlError { source: serde_yaml::Error },

    #[snafu(display("unable to format json output"))]
    JsonError { source: serde_json::Error },

    #[snafu(display("path/url parse error"))]
    PathOrUrlParseError { source: PathOrUrlParseError },

    #[snafu(display("cache settings resolution error"), context(false))]
    CacheSettingsError { source: CacheSettingsError },

    #[snafu(display("list error"))]
    ListError { source: ListError },

    #[snafu(display("release install error"))]
    ReleaseInstallError { source: ReleaseInstallError },

    #[snafu(display("release uninstall error"))]
    ReleaseUninstallError { source: ReleaseUninstallError },

    #[snafu(display("cluster error"))]
    ClusterError { source: ClusterError },
}

impl ReleaseArgs {
    pub async fn run(&self, common_args: &Cli) -> Result<String, ReleaseCmdError> {
        let files = common_args
            .get_release_files()
            .context(PathOrUrlParseSnafu {})?;

<<<<<<< HEAD
        let release_list = ReleaseList::build(&files, CACHE_HOME_PATH, !common_args.no_cache)
=======
        let release_list = ReleaseList::build(&files, &common_args.cache_settings()?)
>>>>>>> 2a3fb9c2
            .await
            .context(ListSnafu {})?;

        if release_list.inner().is_empty() {
            return Ok("No releases".into());
        }

        match &self.subcommand {
            ReleaseCommands::List(args) => list_cmd(args, release_list).await,
            ReleaseCommands::Describe(args) => describe_cmd(args, release_list).await,
            ReleaseCommands::Install(args) => install_cmd(args, common_args, release_list).await,
            ReleaseCommands::Uninstall(args) => {
                uninstall_cmd(args, common_args, release_list).await
            }
        }
    }
}

#[instrument]
async fn list_cmd(
    args: &ReleaseListArgs,
    release_list: ReleaseList,
) -> Result<String, ReleaseCmdError> {
    info!("Listing releases");

    match args.output_type {
        OutputType::Plain => {
            if release_list.inner().is_empty() {
                return Ok("No releases".into());
            }

            let mut table = Table::new();

            table
                .set_content_arrangement(ContentArrangement::Dynamic)
                .load_preset(UTF8_FULL)
                .set_header(vec!["RELEASE", "RELEASE DATE", "DESCRIPTION"]);

            for (release_name, release_spec) in release_list.inner() {
                table.add_row(vec![
                    release_name.to_string(),
                    release_spec.date.clone(),
                    release_spec.description.clone(),
                ]);
            }

            Ok(table.to_string())
        }
        OutputType::Json => serde_json::to_string(&release_list).context(JsonSnafu {}),
        OutputType::Yaml => serde_yaml::to_string(&release_list).context(YamlSnafu {}),
    }
}

#[instrument]
async fn describe_cmd(
    args: &ReleaseDescribeArgs,
    release_list: ReleaseList,
) -> Result<String, ReleaseCmdError> {
    info!("Describing release");

    let release = release_list.get(&args.release);

    match release {
        Some(release) => match args.output_type {
            OutputType::Plain => {
                let mut product_table = Table::new();

                product_table
                    .set_content_arrangement(ContentArrangement::Dynamic)
                    .load_preset(NOTHING)
                    .set_header(vec!["PRODUCT", "OPERATOR VERSION"]);

                for (product_name, product) in &release.products {
                    product_table.add_row(vec![product_name, &product.version]);
                }

                let mut table = Table::new();

                table
                    .set_content_arrangement(ContentArrangement::Dynamic)
                    .load_preset(NOTHING)
                    .add_row(vec!["RELEASE", &args.release])
                    .add_row(vec!["RELEASE DATE", release.date.as_str()])
                    .add_row(vec!["DESCRIPTION", release.description.as_str()])
                    .add_row(vec![
                        "INCLUDED PRODUCTS",
                        product_table.to_string().as_str(),
                    ]);

                Ok(table.to_string())
            }
            OutputType::Json => serde_json::to_string(&release).context(JsonSnafu {}),
            OutputType::Yaml => serde_yaml::to_string(&release).context(YamlSnafu {}),
        },
        None => Ok("No such release".into()),
    }
}

#[instrument]
async fn install_cmd(
    args: &ReleaseInstallArgs,
    common_args: &Cli,
    release_list: ReleaseList,
) -> Result<String, ReleaseCmdError> {
    info!("Installing release");

    // Install local cluster if needed
    args.local_cluster
        .install_if_needed(None, None)
        .await
        .context(ClusterSnafu {})?;

    match release_list.get(&args.release) {
        Some(release) => {
            release
                .install(
                    &args.included_products,
                    &args.excluded_products,
                    &common_args.operator_namespace,
                )
                .context(ReleaseInstallSnafu {})?;

            Ok("Installed release".into())
        }
        None => Ok("No such release".into()),
    }
}

async fn uninstall_cmd(
    args: &ReleaseUninstallArgs,
    common_args: &Cli,
    release_list: ReleaseList,
) -> Result<String, ReleaseCmdError> {
    info!("Installing release");

    match release_list.get(&args.release) {
        Some(release) => {
            release
                .uninstall(&common_args.operator_namespace)
                .context(ReleaseUninstallSnafu {})?;

            Ok("Installed release".into())
        }
        None => Ok("No such release".into()),
    }
}<|MERGE_RESOLUTION|>--- conflicted
+++ resolved
@@ -116,11 +116,7 @@
             .get_release_files()
             .context(PathOrUrlParseSnafu {})?;
 
-<<<<<<< HEAD
-        let release_list = ReleaseList::build(&files, CACHE_HOME_PATH, !common_args.no_cache)
-=======
         let release_list = ReleaseList::build(&files, &common_args.cache_settings()?)
->>>>>>> 2a3fb9c2
             .await
             .context(ListSnafu {})?;
 
