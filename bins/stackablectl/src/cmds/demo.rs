use clap::{Args, Subcommand};
use comfy_table::{
    presets::{NOTHING, UTF8_FULL},
    ContentArrangement, Row, Table,
};
use snafu::{ResultExt, Snafu};

use stackable::{
    common::ListError,
    platform::{
        demo::DemoList,
        release::ReleaseList,
        stack::{StackError, StackList},
    },
    utils::{params::IntoParametersError, path::PathOrUrlParseError},
};
use tracing::{debug, info, instrument};

use crate::cli::{CacheSettingsError, Cli, CommonClusterArgs, CommonClusterArgsError, OutputType};

#[derive(Debug, Args)]
pub struct DemoArgs {
    #[command(subcommand)]
    subcommand: DemoCommands,
}

#[derive(Debug, Subcommand)]
pub enum DemoCommands {
    /// List available demos
    #[command(alias("ls"))]
    List(DemoListArgs),

    /// Print out detailed demo information
    #[command(alias("desc"))]
    Describe(DemoDescribeArgs),

    /// Install a specific demo
    #[command(aliases(["i", "in"]))]
    Install(DemoInstallArgs),

    #[command(aliases(["rm", "un"]))]
    Uninstall(DemoUninstallArgs),
}

#[derive(Debug, Args)]
pub struct DemoListArgs {
    #[arg(short, long = "output", value_enum, default_value_t = Default::default())]
    output_type: OutputType,
}

#[derive(Debug, Args)]
pub struct DemoDescribeArgs {
    /// Demo to describe
    #[arg(name = "DEMO")]
    demo_name: String,

    #[arg(short, long = "output", value_enum, default_value_t = Default::default())]
    output_type: OutputType,
}

#[derive(Debug, Args)]
pub struct DemoInstallArgs {
    /// Demo to install
    #[arg(name = "DEMO")]
    demo_name: String,

    /// List of parameters to use when installing the stack
    #[arg(short, long)]
    stack_parameters: Vec<String>,

    /// List of parameters to use when installing the demo
    #[arg(short, long)]
    parameters: Vec<String>,

    #[command(flatten)]
    local_cluster: CommonClusterArgs,
}

#[derive(Debug, Args)]
pub struct DemoUninstallArgs {}

#[derive(Debug, Snafu)]
pub enum DemoCmdError {
    #[snafu(display("io error"))]
    IoError { source: std::io::Error },

    #[snafu(display("unable to format yaml output"))]
    YamlOutputFormatError { source: serde_yaml::Error },

    #[snafu(display("unable to format json output"))]
    JsonOutputFormatError { source: serde_json::Error },

    #[snafu(display("no demo with name '{name}'"))]
    NoSuchDemo { name: String },

    #[snafu(display("no stack with name '{name}'"))]
    NoSuchStack { name: String },

    #[snafu(display("failed to convert input parameters to validated parameters: {source}"))]
    IntoParametersError { source: IntoParametersError },

    #[snafu(display("list error"))]
    ListError { source: ListError },

    #[snafu(display("stack error"))]
    StackError { source: StackError },

    #[snafu(display("path/url parse error"))]
    PathOrUrlParseError { source: PathOrUrlParseError },

    #[snafu(display("cache settings resolution error"), context(false))]
    CacheSettingsError { source: CacheSettingsError },

    #[snafu(display("cluster argument error"))]
    CommonClusterArgsError { source: CommonClusterArgsError },
}

impl DemoArgs {
    #[instrument]
    pub async fn run(&self, common_args: &Cli) -> Result<String, DemoCmdError> {
        debug!("Handle demo args");

        // Build demo list based on the (default) remote demo file, and additional files provided by the
        // STACKABLE_DEMO_FILES env variable or the --demo-files CLI argument.
        let files = common_args.get_demo_files().context(PathOrUrlParseSnafu)?;

        let list = DemoList::build(&files, &common_args.cache_settings()?)
            .await
            .context(ListSnafu)?;

        match &self.subcommand {
            DemoCommands::List(args) => list_cmd(args, list).await,
            DemoCommands::Describe(args) => describe_cmd(args, list).await,
            DemoCommands::Install(args) => install_cmd(args, common_args, list).await,
            DemoCommands::Uninstall(args) => uninstall_cmd(args, list),
        }
    }
}

/// Print out a list of demos, either as a table (plain), JSON or YAML
#[instrument]
async fn list_cmd(args: &DemoListArgs, list: DemoList) -> Result<String, DemoCmdError> {
    info!("Listing demos");

    match args.output_type {
        OutputType::Plain => {
            let mut table = Table::new();

            table
                .set_content_arrangement(ContentArrangement::Dynamic)
                .set_header(vec!["#", "NAME", "STACK", "DESCRIPTION"])
                .load_preset(UTF8_FULL);

            for (index, (demo_name, demo_spec)) in list.inner().iter().enumerate() {
                let row = Row::from(vec![
                    (index + 1).to_string(),
                    demo_name.clone(),
                    demo_spec.stack.clone(),
                    demo_spec.description.clone(),
                ]);
                table.add_row(row);
            }

            Ok(table.to_string())
        }
        OutputType::Json => {
            Ok(serde_json::to_string(&list.inner()).context(JsonOutputFormatSnafu)?)
        }
        OutputType::Yaml => {
            Ok(serde_yaml::to_string(&list.inner()).context(YamlOutputFormatSnafu)?)
        }
    }
}

/// Describe a specific demo by printing out a table (plain), JSON or YAML
#[instrument]
async fn describe_cmd(args: &DemoDescribeArgs, list: DemoList) -> Result<String, DemoCmdError> {
    info!("Describing demo");

    let demo = list.get(&args.demo_name).ok_or(DemoCmdError::NoSuchDemo {
        name: args.demo_name.clone(),
    })?;

    match args.output_type {
        OutputType::Plain => {
            let mut table = Table::new();
            table
                .load_preset(NOTHING)
                .set_content_arrangement(ContentArrangement::Dynamic)
                .add_row(vec!["DEMO", &args.demo_name])
                .add_row(vec!["DESCRIPTION", &demo.description])
                .add_row_if(
                    |_, _| demo.documentation.is_some(),
                    vec!["DOCUMENTATION", demo.documentation.as_ref().unwrap()],
                )
                .add_row(vec!["STACK", &demo.stack])
                .add_row(vec!["LABELS", &demo.labels.join(", ")]);

            // TODO (Techassi): Add parameter output

            Ok(table.to_string())
        }
        OutputType::Json => Ok(serde_json::to_string(&demo).context(JsonOutputFormatSnafu)?),
        OutputType::Yaml => Ok(serde_yaml::to_string(&demo).context(YamlOutputFormatSnafu)?),
    }
}

/// Install a specific demo
#[instrument(skip(list))]
async fn install_cmd(
    args: &DemoInstallArgs,
    common_args: &Cli,
    list: DemoList,
) -> Result<String, DemoCmdError> {
    info!("Installing demo");

    // Get the demo spec by name from the list
    let demo_spec = list.get(&args.demo_name).ok_or(DemoCmdError::NoSuchDemo {
        name: args.demo_name.clone(),
    })?;

    args.local_cluster
        .install_if_needed(None, None)
        .await
        .context(CommonClusterArgsSnafu {})?;

    // Build demo list based on the (default) remote demo file, and additional files provided by the
    // STACKABLE_DEMO_FILES env variable or the --demo-files CLI argument.
    let files = common_args.get_stack_files().context(PathOrUrlParseSnafu)?;

    let cache_settings = common_args.cache_settings()?;

    let stack_list = StackList::build(&files, &cache_settings)
        .await
        .context(ListSnafu)?;

    // Get the stack spec based on the name defined in the demo spec
    let stack_spec = stack_list
        .get(&demo_spec.stack)
        .ok_or(DemoCmdError::NoSuchStack {
            name: demo_spec.stack.clone(),
        })?;

    // TODO (Techassi): Try to move all this boilerplate code to build the lists out of here
    let files = common_args
        .get_release_files()
<<<<<<< HEAD
        .context(PathOrUrlParseSnafu {})?;
=======
        .context(PathOrUrlParseSnafu)?;
>>>>>>> 28bca750

    let release_list = ReleaseList::build(&files, &cache_settings)
        .await
        .context(ListSnafu)?;

    // Install local cluster if needed
    args.local_cluster
        .install_if_needed(None, None)
        .await
        .context(CommonClusterArgsSnafu)?;

    // Install the stack
    stack_spec
        .install(release_list, &common_args.operator_namespace)
        .context(StackSnafu)?;

    // Install stack manifests
    stack_spec
        .install_stack_manifests(&args.stack_parameters, &common_args.operator_namespace)
        .await
        .context(StackSnafu)?;

    // Install demo manifests
    stack_spec
        .install_demo_manifests(
            &demo_spec.manifests,
            &demo_spec.parameters,
            &args.parameters,
            &common_args.operator_namespace,
        )
        .await
        .context(StackSnafu)?;

    Ok("".into())
}

fn uninstall_cmd(_args: &DemoUninstallArgs, _list: DemoList) -> Result<String, DemoCmdError> {
    Ok("Currently not implemented".into())
}<|MERGE_RESOLUTION|>--- conflicted
+++ resolved
@@ -244,11 +244,7 @@
     // TODO (Techassi): Try to move all this boilerplate code to build the lists out of here
     let files = common_args
         .get_release_files()
-<<<<<<< HEAD
-        .context(PathOrUrlParseSnafu {})?;
-=======
         .context(PathOrUrlParseSnafu)?;
->>>>>>> 28bca750
 
     let release_list = ReleaseList::build(&files, &cache_settings)
         .await
