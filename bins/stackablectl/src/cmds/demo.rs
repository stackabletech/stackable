// External crates
use clap::{Args, Subcommand};
use comfy_table::{
    presets::{NOTHING, UTF8_FULL},
    ContentArrangement, Row, Table,
};
use snafu::{ResultExt, Snafu};

// Stackable library
use stackable::{
    cluster::ClusterError,
    common::ListError,
    platform::{
        demo::DemoList,
        release::ReleaseList,
        stack::{StackError, StackList},
    },
    utils::{params::IntoParametersError, path::PathOrUrlParseError},
};

// Local
use crate::cli::{CacheSettingsError, Cli, CommonClusterArgs, OutputType};

#[derive(Debug, Args)]
pub struct DemoArgs {
    #[command(subcommand)]
    subcommand: DemoCommands,
}

#[derive(Debug, Subcommand)]
pub enum DemoCommands {
    /// List available demos
    #[command(alias("ls"))]
    List(DemoListArgs),

    /// Print out detailed demo information
    #[command(alias("desc"))]
    Describe(DemoDescribeArgs),

    /// Install a specific demo
    #[command(aliases(["i", "in"]))]
    Install(DemoInstallArgs),

    #[command(aliases(["rm", "un"]))]
    Uninstall(DemoUninstallArgs),
}

#[derive(Debug, Args)]
pub struct DemoListArgs {
    #[arg(short, long = "output", value_enum, default_value_t = Default::default())]
    output_type: OutputType,
}

#[derive(Debug, Args)]
pub struct DemoDescribeArgs {
    /// Demo to describe
    #[arg(name = "DEMO")]
    demo_name: String,

    #[arg(short, long = "output", value_enum, default_value_t = Default::default())]
    output_type: OutputType,
}

#[derive(Debug, Args)]
pub struct DemoInstallArgs {
    /// Demo to install
    #[arg(name = "DEMO")]
    demo_name: String,

    /// List of parameters to use when installing the stack
    #[arg(short, long)]
    stack_parameters: Vec<String>,

    /// List of parameters to use when installing the demo
    #[arg(short, long)]
    parameters: Vec<String>,

    #[command(flatten)]
    local_cluster: CommonClusterArgs,
}

#[derive(Debug, Args)]
pub struct DemoUninstallArgs {}

#[derive(Debug, Snafu)]
pub enum DemoCmdError {
    #[snafu(display("io error"))]
    IoError { source: std::io::Error },

    #[snafu(display("unable to format yaml output"))]
    YamlError { source: serde_yaml::Error },

    #[snafu(display("unable to format json output"))]
    JsonError { source: serde_json::Error },

    #[snafu(display("no demo with name '{name}'"))]
    NoSuchDemo { name: String },

    #[snafu(display("no stack with name '{name}'"))]
    NoSuchStack { name: String },

    #[snafu(display("failed to convert input parameters to validated parameters: {source}"))]
    IntoParametersError { source: IntoParametersError },

    #[snafu(display("list error"))]
    ListError { source: ListError },

    #[snafu(display("stack error"))]
    StackError { source: StackError },

    #[snafu(display("path/url parse error"))]
    PathOrUrlParseError { source: PathOrUrlParseError },

    #[snafu(display("cache settings resolution error"), context(false))]
    CacheSettingsError { source: CacheSettingsError },

    #[snafu(display("cluster error"))]
    ClusterError { source: ClusterError },
}

impl DemoArgs {
    pub async fn run(&self, common_args: &Cli) -> Result<String, DemoCmdError> {
        // Build demo list based on the (default) remote demo file, and additional files provided by the
        // STACKABLE_DEMO_FILES env variable or the --demo-files CLI argument.
        let files = common_args
            .get_demo_files()
            .context(PathOrUrlParseSnafu {})?;

<<<<<<< HEAD
        let list = DemoList::build(&files, CACHE_HOME_PATH, !common_args.no_cache)
=======
        let list = DemoList::build(&files, &common_args.cache_settings()?)
>>>>>>> 2a3fb9c2
            .await
            .context(ListSnafu {})?;

        match &self.subcommand {
            DemoCommands::List(args) => list_cmd(args, list).await,
            DemoCommands::Describe(args) => describe_cmd(args, list).await,
            DemoCommands::Install(args) => install_cmd(args, common_args, list).await,
            DemoCommands::Uninstall(args) => uninstall_cmd(args, list),
        }
    }
}

/// Print out a list of demos, either as a table (plain), JSON or YAML
async fn list_cmd(args: &DemoListArgs, list: DemoList) -> Result<String, DemoCmdError> {
    match args.output_type {
        OutputType::Plain => {
            let mut table = Table::new();

            table
                .set_content_arrangement(ContentArrangement::Dynamic)
                .set_header(vec!["NAME", "STACK", "DESCRIPTION"])
                .load_preset(UTF8_FULL);

            for (demo_name, demo_spec) in list.inner() {
                let row = Row::from(vec![
                    demo_name.clone(),
                    demo_spec.stack.clone(),
                    demo_spec.description.clone(),
                ]);
                table.add_row(row);
            }

            Ok(table.to_string())
        }
        OutputType::Json => Ok(serde_json::to_string(&list.inner()).context(JsonSnafu {})?),
        OutputType::Yaml => Ok(serde_yaml::to_string(&list.inner()).context(YamlSnafu {})?),
    }
}

/// Describe a specific demo by printing out a table (plain), JSON or YAML
async fn describe_cmd(args: &DemoDescribeArgs, list: DemoList) -> Result<String, DemoCmdError> {
    let demo = list.get(&args.demo_name).ok_or(DemoCmdError::NoSuchDemo {
        name: args.demo_name.clone(),
    })?;

    match args.output_type {
        OutputType::Plain => {
            let mut table = Table::new();
            table
                .load_preset(NOTHING)
                .set_content_arrangement(ContentArrangement::Dynamic)
                .add_row(vec!["DEMO", &args.demo_name])
                .add_row(vec!["DESCRIPTION", &demo.description]);

            if let Some(documentation) = &demo.documentation {
                table.add_row(vec!["DOCUMENTATION", documentation]);
            }

            table
                .add_row(vec!["STACK", &demo.stack])
                .add_row(vec!["LABELS", &demo.labels.join(", ")]);

            // TODO (Techassi): Add parameter output

            Ok(table.to_string())
        }
        OutputType::Json => Ok(serde_json::to_string(&demo).context(JsonSnafu {})?),
        OutputType::Yaml => Ok(serde_yaml::to_string(&demo).context(YamlSnafu {})?),
    }
}

/// Install a specific demo
async fn install_cmd(
    args: &DemoInstallArgs,
    common_args: &Cli,
    list: DemoList,
) -> Result<String, DemoCmdError> {
    // Get the demo spec by name from the list
    let demo_spec = list.get(&args.demo_name).ok_or(DemoCmdError::NoSuchDemo {
        name: args.demo_name.clone(),
    })?;

    // Build demo list based on the (default) remote demo file, and additional files provided by the
    // STACKABLE_DEMO_FILES env variable or the --demo-files CLI argument.
    let files = common_args
        .get_stack_files()
        .context(PathOrUrlParseSnafu {})?;

<<<<<<< HEAD
    let stack_list = StackList::build(&files, CACHE_HOME_PATH, !common_args.no_cache)
=======
    let cache_settings = common_args.cache_settings()?;

    let stack_list = StackList::build(&files, &cache_settings)
>>>>>>> 2a3fb9c2
        .await
        .context(ListSnafu {})?;

    // Get the stack spec based on the name defined in the demo spec
    let stack_spec = stack_list
        .get(&demo_spec.stack)
        .ok_or(DemoCmdError::NoSuchStack {
            name: demo_spec.stack.clone(),
        })?;

    // TODO (Techassi): Try to move all this boilerplate code to build the lists out of here
    let files = common_args
        .get_stack_files()
        .context(PathOrUrlParseSnafu {})?;

<<<<<<< HEAD
    let release_list = ReleaseList::build(&files, CACHE_HOME_PATH, !common_args.no_cache)
=======
    let release_list = ReleaseList::build(&files, &cache_settings)
>>>>>>> 2a3fb9c2
        .await
        .context(ListSnafu {})?;

    // Install local cluster if needed
    args.local_cluster
        .install_if_needed(None, None)
        .await
        .context(ClusterSnafu {})?;

    // Install the stack
    stack_spec
        .install(release_list, &common_args.operator_namespace)
        .context(StackSnafu {})?;

    // Install stack manifests
    stack_spec
        .install_stack_manifests(&args.stack_parameters, &common_args.operator_namespace)
        .await
        .context(StackSnafu {})?;

    // Install demo manifests
    stack_spec
        .install_demo_manifests(
            &demo_spec.manifests,
            &demo_spec.parameters,
            &args.parameters,
            &common_args.operator_namespace,
        )
        .await
        .context(StackSnafu {})?;

    Ok("".into())
}

fn uninstall_cmd(_args: &DemoUninstallArgs, _list: DemoList) -> Result<String, DemoCmdError> {
    todo!()
}<|MERGE_RESOLUTION|>--- conflicted
+++ resolved
@@ -126,11 +126,7 @@
             .get_demo_files()
             .context(PathOrUrlParseSnafu {})?;
 
-<<<<<<< HEAD
-        let list = DemoList::build(&files, CACHE_HOME_PATH, !common_args.no_cache)
-=======
         let list = DemoList::build(&files, &common_args.cache_settings()?)
->>>>>>> 2a3fb9c2
             .await
             .context(ListSnafu {})?;
 
@@ -219,13 +215,9 @@
         .get_stack_files()
         .context(PathOrUrlParseSnafu {})?;
 
-<<<<<<< HEAD
-    let stack_list = StackList::build(&files, CACHE_HOME_PATH, !common_args.no_cache)
-=======
     let cache_settings = common_args.cache_settings()?;
 
     let stack_list = StackList::build(&files, &cache_settings)
->>>>>>> 2a3fb9c2
         .await
         .context(ListSnafu {})?;
 
@@ -241,11 +233,7 @@
         .get_stack_files()
         .context(PathOrUrlParseSnafu {})?;
 
-<<<<<<< HEAD
-    let release_list = ReleaseList::build(&files, CACHE_HOME_PATH, !common_args.no_cache)
-=======
     let release_list = ReleaseList::build(&files, &cache_settings)
->>>>>>> 2a3fb9c2
         .await
         .context(ListSnafu {})?;
 
