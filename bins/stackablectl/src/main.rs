--- conflicted
+++ resolved
@@ -78,46 +78,14 @@
         eprintln!("{err}")
     };
 
-<<<<<<< HEAD
-    match &cli.subcommand {
-        Commands::Operator(args) => match args.run(&cli).await {
-            Ok(out) => println!("{out}"),
-            Err(err) => eprintln!("{err}"),
-        },
-        Commands::Release(args) => match args.run() {
-            Ok(out) => println!("{out}"),
-            Err(err) => eprintln!("{err}"),
-        },
-        Commands::Stack(args) => match args.run(&cli).await {
-            Ok(out) => println!("{out}"),
-            Err(err) => eprintln!("{err}"),
-        },
-        Commands::Services(args) => match args.run() {
-            Ok(out) => println!("{out}"),
-            Err(err) => eprintln!("{err}"),
-        },
-        Commands::Demo(args) => match args.run(&cli).await {
-            Ok(out) => println!("{out}"),
-            Err(err) => eprintln!("{err}"),
-        },
-        Commands::Completions(args) => match args.run() {
-            Ok(out) => println!("{out}"),
-            Err(err) => eprintln!("{err}"),
-        },
-        Commands::Cache(args) => match args.run() {
-            Ok(out) => println!("{out}"),
-            Err(err) => eprintln!("{err}"),
-        },
-=======
     let output = match &cli.subcommand {
         Commands::Operator(args) => args.run(&cli).await.context(OperatorCmdSnafu {})?,
         Commands::Release(args) => args.run(&cli).await.context(ReleaseCmdSnafu {})?,
-        Commands::Stack(args) => args.run().context(StackCmdSnafu {})?,
+        Commands::Stack(args) => args.run(&cli).await.context(StackCmdSnafu {})?,
         Commands::Services(args) => args.run().context(ServicesCmdSnafu {})?,
         Commands::Demo(args) => args.run(&cli).await.context(DemoCmdSnafu {})?,
         Commands::Completions(args) => args.run().context(CompletionsCmdSnafu {})?,
         Commands::Cache(args) => args.run().context(CacheCmdSnafu {})?,
->>>>>>> 1b63212b
     };
 
     println!("{output}");
