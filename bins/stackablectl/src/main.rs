use clap::Parser;
use dotenvy::dotenv;
use snafu::{ResultExt, Snafu};
use snafu::{ResultExt, Snafu};
use tracing::metadata::LevelFilter;
use tracing_subscriber::fmt;

use stackablectl::{
    cli::{self, Commands},
    cmds::{
        cache::CacheCmdError, completions::CompletionsCmdError, demo::DemoCmdError,
        operator::OperatorCmdError, release::ReleaseCmdError, services::ServicesCmdError,
        stack::StackCmdError,
    },
};

#[derive(Debug, Snafu)]
enum CliError {
    #[snafu(display("operator command error"))]
    OperatorCmdError { source: OperatorCmdError },

    #[snafu(display("release command error"))]
    ReleaseCmdError { source: ReleaseCmdError },

    #[snafu(display("stack command error"))]
    StackCmdError { source: StackCmdError },

    #[snafu(display("services command error"))]
    ServicesCmdError { source: ServicesCmdError },

    #[snafu(display("demo command error"))]
    DemoCmdError { source: DemoCmdError },

    #[snafu(display("completions command error"))]
    CompletionsCmdError { source: CompletionsCmdError },

    #[snafu(display("cache command error"))]
    CacheCmdError { source: CacheCmdError },
}

#[snafu::report]
#[tokio::main]
async fn main() -> Result<(), CliError> {
    // Parse the CLI args and commands
    let cli = cli::Cli::parse();

    // Catch if --offline is used for now
    if cli.offline {
        todo!()
    }

    // Construct the tracing subscriber
    let format = fmt::format()
        .with_level(false)
        .with_ansi(true)
        .without_time();

    tracing_subscriber::fmt()
        .with_max_level(match cli.log_level {
            Some(level) => LevelFilter::from_level(level),
            None => LevelFilter::OFF,
        })
        .event_format(format)
        .pretty()
        .init();

    // Load env vars from optional .env file
    match dotenv() {
        Ok(_) => {}
        Err(err) => {
            if !err.not_found() {
                println!("{err}")
            }
        }
    }

    // Add Helm repos
    if let Err(err) = cli.add_helm_repos() {
        eprintln!("{err}")
    };

    let output = match &cli.subcommand {
        Commands::Operator(args) => args.run(&cli).await.context(OperatorCmdSnafu {})?,
        Commands::Release(args) => args.run(&cli).await.context(ReleaseCmdSnafu {})?,
<<<<<<< HEAD
        Commands::Stack(args) => args.run().context(StackCmdSnafu {})?,
        Commands::Services(args) => args.run(&cli).context(ServicesCmdSnafu {})?,
=======
        Commands::Stack(args) => args.run(&cli).await.context(StackCmdSnafu {})?,
        Commands::Services(args) => args.run().context(ServicesCmdSnafu {})?,
>>>>>>> 6712478e
        Commands::Demo(args) => args.run(&cli).await.context(DemoCmdSnafu {})?,
        Commands::Completions(args) => args.run().context(CompletionsCmdSnafu {})?,
        Commands::Cache(args) => args.run().context(CacheCmdSnafu {})?,
    };

    println!("{output}");
    Ok(())
}<|MERGE_RESOLUTION|>--- conflicted
+++ resolved
@@ -1,6 +1,5 @@
 use clap::Parser;
 use dotenvy::dotenv;
-use snafu::{ResultExt, Snafu};
 use snafu::{ResultExt, Snafu};
 use tracing::metadata::LevelFilter;
 use tracing_subscriber::fmt;
@@ -82,13 +81,8 @@
     let output = match &cli.subcommand {
         Commands::Operator(args) => args.run(&cli).await.context(OperatorCmdSnafu {})?,
         Commands::Release(args) => args.run(&cli).await.context(ReleaseCmdSnafu {})?,
-<<<<<<< HEAD
-        Commands::Stack(args) => args.run().context(StackCmdSnafu {})?,
+        Commands::Stack(args) => args.run(&cli).await.context(StackCmdSnafu {})?,
         Commands::Services(args) => args.run(&cli).context(ServicesCmdSnafu {})?,
-=======
-        Commands::Stack(args) => args.run(&cli).await.context(StackCmdSnafu {})?,
-        Commands::Services(args) => args.run().context(ServicesCmdSnafu {})?,
->>>>>>> 6712478e
         Commands::Demo(args) => args.run(&cli).await.context(DemoCmdSnafu {})?,
         Commands::Completions(args) => args.run().context(CompletionsCmdSnafu {})?,
         Commands::Cache(args) => args.run().context(CacheCmdSnafu {})?,
